--- conflicted
+++ resolved
@@ -225,19 +225,13 @@
 
               const double value = spec->value;
 
-<<<<<<< HEAD
-              //Uintah::parallel_for(cell_iter.get_ref_to_iterator(),cell_iter.size(), [&] (int i,int j,int k) {
-              //  src(i,j,k) = value;
-              //});
-=======
               const int mysize = cell_iter.size();
-              auto this_iter = cell_iter.get_ref_to_iterator();
+              auto this_iter = cell_iter.get_ref_to_iterator<UintahSpaces::HostSpace>();
 
               for ( int i = 0; i < mysize; i++ ){
-                IntVector c = this_iter[i];
-                src[this_iter[i]] = value;
+                IntVector c = IntVector(this_iter[i][0], this_iter[i][1], this_iter[i][2]);
+                src[IntVector(this_iter[i][0], this_iter[i][1], this_iter[i][2])] = value;
               }
->>>>>>> 16796564
 
             } else if ( spec->bcType == CUSTOM ){
 
