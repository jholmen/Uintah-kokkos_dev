#ifndef Uintah_Component_Arches_VelRhoHatBC_h
#define Uintah_Component_Arches_VelRhoHatBC_h

#include <CCA/Components/Arches/Task/AtomicTaskInterface.h>

//===============================================================

/**
* @class  VelRhoHatBC
* @author Jeremy Thornock
* @date   2016
*
* @brief Computes the BC on the hatted vel*rho
*
**/

//===============================================================

namespace Uintah{

  class VelRhoHatBC : public AtomicTaskInterface {

public:

    /** @brief Default constructor **/
    VelRhoHatBC( std::string task_name, int matl_index );

    /** @brief Default destructor **/
    ~VelRhoHatBC();

    TaskAssignedExecutionSpace loadTaskComputeBCsFunctionPointers();

    TaskAssignedExecutionSpace loadTaskInitializeFunctionPointers();

    TaskAssignedExecutionSpace loadTaskEvalFunctionPointers();

    TaskAssignedExecutionSpace loadTaskTimestepInitFunctionPointers();

    TaskAssignedExecutionSpace loadTaskRestartInitFunctionPointers();

    /** @brief Input file interface **/
    void problemSetup( ProblemSpecP& db );

    /** @brief Create local labels for the task **/
    void create_local_labels();

    /** @brief Registers all variables with pertinent information for the
     *         uintah dw interface **/
    void register_timestep_eval( std::vector<ArchesFieldContainer::VariableInformation>& variable_registry,
                                const int time_substep, const bool pack_tasks );

    template <typename ExecSpace, typename MemSpace>
    void compute_bcs( const Patch* patch, ArchesTaskInfoManager* tsk_info, ExecutionObject<ExecSpace, MemSpace>& execObj ){}

    template <typename ExecSpace, typename MemSpace>
    void initialize( const Patch* patch, ArchesTaskInfoManager* tsk_info, ExecutionObject<ExecSpace, MemSpace>& execObj ){}

    template <typename ExecSpace, typename MemSpace>
    void eval( const Patch* patch, ArchesTaskInfoManager* tsk_info, ExecutionObject<ExecSpace, MemSpace>& execObj );

    /** @brief Builder class containing instructions on how to build the task **/
    class Builder : public AtomicTaskInterface::AtomicTaskBuilder {

      public:

<<<<<<< HEAD
      Builder( std::string name, int matl_index ) : m_task_name(name), m_matl_index(matl_index){}
      ~Builder(){}

      VelRhoHatBC* build()
      { return scinew VelRhoHatBC( m_task_name, m_matl_index ); }

      private:
=======
        Builder( std::string name, int matl_index )
          : m_task_name(name), m_matl_index(matl_index){};
        ~Builder(){}

        VelRhoHatBC* build()
        { return scinew VelRhoHatBC( m_task_name, m_matl_index ); };

      protected:
>>>>>>> 0fa8bc44

        std::string m_task_name;
        int m_matl_index;

    };

template <typename ExecSpace, typename MemSpace, typename grid_T, typename Cgrid_T>
void set_mom_bc( ExecutionObject<ExecSpace, MemSpace>& execObj,grid_T& var, const Cgrid_T& old_var, IntVector& iDir,  const double &possmall , const int sign, ListOfCellsIterator& cell_iter);

private:

    std::string m_xmom;
    std::string m_ymom;
    std::string m_zmom;
    std::string m_uVel;
    std::string m_vVel;
    std::string m_wVel;

  };
} // namespace Uintah

#endif<|MERGE_RESOLUTION|>--- conflicted
+++ resolved
@@ -63,15 +63,6 @@
 
       public:
 
-<<<<<<< HEAD
-      Builder( std::string name, int matl_index ) : m_task_name(name), m_matl_index(matl_index){}
-      ~Builder(){}
-
-      VelRhoHatBC* build()
-      { return scinew VelRhoHatBC( m_task_name, m_matl_index ); }
-
-      private:
-=======
         Builder( std::string name, int matl_index )
           : m_task_name(name), m_matl_index(matl_index){};
         ~Builder(){}
@@ -79,8 +70,7 @@
         VelRhoHatBC* build()
         { return scinew VelRhoHatBC( m_task_name, m_matl_index ); };
 
-      protected:
->>>>>>> 0fa8bc44
+      private:
 
         std::string m_task_name;
         int m_matl_index;
