#ifndef Uintah_Component_Arches_KScalarRHS_h
#define Uintah_Component_Arches_KScalarRHS_h

/*
 * The MIT License
 *
 * Copyright (c) 1997-2020 The University of Utah
 *
 * Permission is hereby granted, free of charge, to any person obtaining a copy
 * of this software and associated documentation files (the "Software"), to
 * deal in the Software without restriction, including without limitation the
 * rights to use, copy, modify, merge, publish, distribute, sublicense, and/or
 * sell copies of the Software, and to permit persons to whom the Software is
 * furnished to do so, subject to the following conditions:
 *
 * The above copyright notice and this permission notice shall be included in
 * all copies or substantial portions of the Software.
 *
 * THE SOFTWARE IS PROVIDED "AS IS", WITHOUT WARRANTY OF ANY KIND, EXPRESS OR
 * IMPLIED, INCLUDING BUT NOT LIMITED TO THE WARRANTIES OF MERCHANTABILITY,
 * FITNESS FOR A PARTICULAR PURPOSE AND NONINFRINGEMENT. IN NO EVENT SHALL THE
 * AUTHORS OR COPYRIGHT HOLDERS BE LIABLE FOR ANY CLAIM, DAMAGES OR OTHER
 * LIABILITY, WHETHER IN AN ACTION OF CONTRACT, TORT OR OTHERWISE, ARISING
 * FROM, OUT OF OR IN CONNECTION WITH THE SOFTWARE OR THE USE OR OTHER DEALINGS
 * IN THE SOFTWARE.
 */

#include <CCA/Components/Arches/Task/TaskInterface.h>
#include <CCA/Components/Arches/Transport/TransportHelper.h>
#include <CCA/Components/Arches/GridTools.h>
#include <CCA/Components/Arches/ConvectionHelper.h>
#include <CCA/Components/Arches/Directives.h>
#include <CCA/Components/Arches/BoundaryConditions/BoundaryFunctors.h>
#include <CCA/Components/Arches/UPSHelper.h>
#include <Core/Util/Timers/Timers.hpp>

#define  IMAX_SIZE 10 

namespace Uintah{

  template<typename T, typename PT>
  class KScalarRHS : public TaskInterface {

public:

    KScalarRHS<T, PT>( std::string task_name, int matl_index );
    ~KScalarRHS<T, PT>();

    typedef std::vector<ArchesFieldContainer::VariableInformation> ArchesVIVector;

    TaskAssignedExecutionSpace loadTaskComputeBCsFunctionPointers();

    TaskAssignedExecutionSpace loadTaskInitializeFunctionPointers();

    TaskAssignedExecutionSpace loadTaskEvalFunctionPointers();

    TaskAssignedExecutionSpace loadTaskTimestepInitFunctionPointers();

    TaskAssignedExecutionSpace loadTaskRestartInitFunctionPointers();

    void problemSetup( ProblemSpecP& db );

    void register_initialize( ArchesVIVector& variable_registry , const bool pack_tasks);

    void register_timestep_init( ArchesVIVector& variable_registry , const bool packed_tasks){}

    void register_timestep_eval( ArchesVIVector& variable_registry,
                                 const int time_substep , const bool packed_tasks);

    void register_compute_bcs( ArchesVIVector& variable_registry,
                               const int time_substep , const bool packed_tasks);

    template <typename ExecSpace, typename MemSpace>
    void compute_bcs( const Patch* patch, ArchesTaskInfoManager* tsk_info, ExecutionObject<ExecSpace, MemSpace>& execObj );

    template <typename ExecSpace, typename MemSpace>
    void initialize( const Patch* patch, ArchesTaskInfoManager* tsk_info, ExecutionObject<ExecSpace, MemSpace>& execObj );

    template <typename ExecSpace, typename MemSpace>
    void timestep_init( const Patch* patch, ArchesTaskInfoManager* tsk_info, ExecutionObject<ExecSpace, MemSpace>& execObj ){}

    template <typename ExecSpace, typename MemSpace>
    void eval( const Patch* patch, ArchesTaskInfoManager* tsk_info, ExecutionObject<ExecSpace, MemSpace>& execObj );

    void create_local_labels();

    //Build instructions for this (KScalarRHS) class.
    class Builder : public TaskInterface::TaskBuilder {

      public:

      Builder( std::string task_name, ProblemSpecP& db, int matl_index )
      : m_task_name(task_name), m_db(db), m_matl_index(matl_index){}
      ~Builder(){}

      KScalarRHS* build()
      { return scinew KScalarRHS<T, PT>( m_task_name, m_matl_index ); }

      private:

      std::string m_task_name;
      ProblemSpecP& m_db;
      int m_matl_index;

    };

private:

    typedef typename ArchesCore::VariableHelper<T>::ConstType CT;
    typedef typename ArchesCore::VariableHelper<T>::XFaceType FXT;
    typedef typename ArchesCore::VariableHelper<T>::YFaceType FYT;
    typedef typename ArchesCore::VariableHelper<T>::ZFaceType FZT;
    typedef typename ArchesCore::VariableHelper<CT>::XFaceType CFXT;
    typedef typename ArchesCore::VariableHelper<CT>::YFaceType CFYT;
    typedef typename ArchesCore::VariableHelper<CT>::ZFaceType CFZT;

    typedef typename ArchesCore::VariableHelper<PT>::XFaceType FluxXT;
    typedef typename ArchesCore::VariableHelper<PT>::YFaceType FluxYT;
    typedef typename ArchesCore::VariableHelper<PT>::ZFaceType FluxZT;

    std::string m_D_name;
    std::string m_x_velocity_name;
    std::string m_y_velocity_name;
    std::string m_z_velocity_name;
    std::string m_eps_name;

    ArchesCore::EQUATION_CLASS m_eqn_class;
    std::vector<std::string> m_transported_eqn_names;
    std::vector<std::string> m_eqn_names_BC;

    std::vector<std::string> m_eqn_names;
    std::vector<bool> m_do_diff;
    std::vector<bool> m_do_clip;
    std::vector<double> m_low_clip;
    std::vector<double> m_high_clip;
    std::vector<double> m_init_value;

    bool m_has_D;
    bool m_has_unweighted_rep;             ///< Has an unweighted version of itself (e.g., phi = rho*phi/rho)

    int m_total_eqns;
    int m_boundary_int{0};
    int m_dir{0};

    struct SourceInfo{
      std::string name;
      double weight;
    };

    std::vector<std::vector<SourceInfo> > m_source_info;
    struct Scaling_info {
      std::string unscaled_var; // unscaled value
      double constant; //
    };
    std::map<std::string, Scaling_info> m_scaling_info;
    //std::map<std::string, double> m_scaling_info;

    std::vector<LIMITER> m_conv_scheme;

    ArchesCore::BCFunctors<T>* m_boundary_functors;
    //std::string m_volFraction_name{"volFraction"};

enum cartSpace {x_direc,y_direc,z_direc};

template <typename ExecSpace, typename MemSpace, unsigned int Cscheme>
inline
typename std::enable_if<std::is_same<MemSpace, UintahSpaces::HostSpace>::value, void>::type
doConvection(       ExecutionObject<ExecSpace, MemSpace> & execObj
            ,       Uintah::BlockRange                   & range_conv
            , const Array3<double>                       & phi
            , const Array3<double>                       & rho_phi
            , const Array3<double>                       & xyzVel
            ,       Array3<double>                       & xyzFlux
            , const Array3<double>                       & eps
            ,       unsigned int                           xyzDir
            ,       int                                  & ieqn
            )
{
  if ( m_transported_eqn_names[ieqn] != m_eqn_names[ieqn] ) {
    Uintah::ComputeConvectiveFlux1D<ExecSpace, MemSpace, Array3<double>, const Array3<double>, Cscheme> partiallySpecializedTemplatedStruct;
    partiallySpecializedTemplatedStruct.get_flux( execObj, range_conv, rho_phi, xyzVel, xyzFlux, eps, xyzDir );
  }
  else {
    Uintah::ComputeConvectiveFlux1D<ExecSpace, MemSpace, Array3<double>, const Array3<double>, Cscheme> partiallySpecializedTemplatedStruct;
    partiallySpecializedTemplatedStruct.get_flux( execObj, range_conv, phi,xyzVel, xyzFlux, eps, xyzDir );
    }
}

#if defined( _OPENMP ) && defined( KOKKOS_ENABLE_OPENMP )
template <typename ExecSpace, typename MemSpace, unsigned int Cscheme>
inline
typename std::enable_if<std::is_same<MemSpace, Kokkos::HostSpace>::value, void>::type
doConvection( ExecutionObject<ExecSpace, MemSpace> & execObj
            , Uintah::BlockRange                   & range_conv
            , KokkosView3<const double, MemSpace>    phi
            , KokkosView3<const double, MemSpace>    rho_phi
            , KokkosView3<const double, MemSpace>    xyzVel
            , KokkosView3<      double, MemSpace>    xyzFlux
            , KokkosView3<const double, MemSpace>    eps
            , unsigned int                           xyzDir
            , int                                  & ieqn
            )
{
  if ( m_transported_eqn_names[ieqn] != m_eqn_names[ieqn] ) {
    Uintah::ComputeConvectiveFlux1D<ExecSpace, MemSpace, KokkosView3<double, MemSpace>, KokkosView3<const double, MemSpace>, Cscheme> partiallySpecializedTemplatedStruct;
    partiallySpecializedTemplatedStruct.get_flux( execObj, range_conv, rho_phi, xyzVel, xyzFlux, eps, xyzDir );
  }
  else {
    Uintah::ComputeConvectiveFlux1D<ExecSpace, MemSpace, KokkosView3<double, MemSpace>, KokkosView3<const double, MemSpace>, Cscheme> partiallySpecializedTemplatedStruct;
    partiallySpecializedTemplatedStruct.get_flux( execObj, range_conv, phi, xyzVel, xyzFlux, eps, xyzDir );
  }
}
#endif

#if defined( HAVE_CUDA ) && defined( KOKKOS_ENABLE_CUDA )
template <typename ExecSpace, typename MemSpace, unsigned int Cscheme>
inline
typename std::enable_if<std::is_same<MemSpace, Kokkos::CudaSpace>::value, void>::type
doConvection( ExecutionObject<ExecSpace, MemSpace> & execObj
            , Uintah::BlockRange                   & range_conv
            , KokkosView3<const double, MemSpace>    phi
            , KokkosView3<const double, MemSpace>    rho_phi
            , KokkosView3<const double, MemSpace>    xyzVel
            , KokkosView3<      double, MemSpace>    xyzFlux
            , KokkosView3<const double, MemSpace>    eps
            , unsigned int                           xyzDir
            , int                                  & ieqn
            )
{
  if ( m_transported_eqn_names[ieqn] != m_eqn_names[ieqn] ) {
    Uintah::ComputeConvectiveFlux1D<ExecSpace, MemSpace, KokkosView3<double, MemSpace>, KokkosView3<const double, MemSpace>, Cscheme> partiallySpecializedTemplatedStruct;
    partiallySpecializedTemplatedStruct.get_flux( execObj, range_conv, rho_phi, xyzVel, xyzFlux, eps, xyzDir );
  }
  else {
    Uintah::ComputeConvectiveFlux1D<ExecSpace, MemSpace, KokkosView3<double, MemSpace>, KokkosView3<const double, MemSpace>, Cscheme> partiallySpecializedTemplatedStruct;
    partiallySpecializedTemplatedStruct.get_flux( execObj, range_conv, phi, xyzVel, xyzFlux, eps, xyzDir );
  }
}
#endif

  };

  //------------------------------------------------------------------------------------------------
  template <typename T, typename PT>
  KScalarRHS<T, PT>::KScalarRHS( std::string task_name, int matl_index ) :
  TaskInterface( task_name, matl_index ) {

    m_boundary_functors = scinew ArchesCore::BCFunctors<T>();

    ArchesCore::VariableHelper<T>* helper = scinew ArchesCore::VariableHelper<T>;
    if ( helper->dir != ArchesCore::NODIR ) m_boundary_int = 1;
    m_dir = helper->dir;
    delete helper;

  }

  //------------------------------------------------------------------------------------------------
  template <typename T, typename PT>
  KScalarRHS<T, PT>::~KScalarRHS(){

    delete m_boundary_functors;

  }

  //--------------------------------------------------------------------------------------------------
  template <typename T, typename PT>
  TaskAssignedExecutionSpace KScalarRHS<T, PT>::loadTaskComputeBCsFunctionPointers()
  {
    return create_portable_arches_tasks<TaskInterface::BC>( this
                                       , &KScalarRHS<T, PT>::compute_bcs<UINTAH_CPU_TAG>     // Task supports non-Kokkos builds
                                       , &KScalarRHS<T, PT>::compute_bcs<KOKKOS_OPENMP_TAG>  // Task supports Kokkos::OpenMP builds
                                       //, &KScalarRHS<T, PT>::compute_bcs<KOKKOS_CUDA_TAG>    // Task supports Kokkos::Cuda builds
                                       );
  }

  //--------------------------------------------------------------------------------------------------
  template <typename T, typename PT>
  TaskAssignedExecutionSpace KScalarRHS<T, PT>::loadTaskInitializeFunctionPointers()
  {
    return create_portable_arches_tasks<TaskInterface::INITIALIZE>( this
                                       , &KScalarRHS<T, PT>::initialize<UINTAH_CPU_TAG>     // Task supports non-Kokkos builds
                                       , &KScalarRHS<T, PT>::initialize<KOKKOS_OPENMP_TAG>  // Task supports Kokkos::OpenMP builds
                                       //, &KScalarRHS<T, PT>::initialize<KOKKOS_CUDA_TAG>    // Task supports Kokkos::Cuda builds
                                       );
  }

  //--------------------------------------------------------------------------------------------------
  template <typename T, typename PT>
  TaskAssignedExecutionSpace KScalarRHS<T, PT>::loadTaskEvalFunctionPointers()
  {
    return create_portable_arches_tasks<TaskInterface::TIMESTEP_EVAL>( this
                                       , &KScalarRHS<T, PT>::eval<UINTAH_CPU_TAG>     // Task supports non-Kokkos builds
                                       , &KScalarRHS<T, PT>::eval<KOKKOS_OPENMP_TAG>  // Task supports Kokkos::OpenMP builds
                                       //, &KScalarRHS<T, PT>::eval<KOKKOS_CUDA_TAG>    // Task supports Kokkos::Cuda builds
                                       );
  }

  //--------------------------------------------------------------------------------------------------
  template <typename T, typename PT>
  TaskAssignedExecutionSpace KScalarRHS<T, PT>::loadTaskTimestepInitFunctionPointers()
  {
    return create_portable_arches_tasks<TaskInterface::TIMESTEP_INITIALIZE>( this
                                       , &KScalarRHS<T, PT>::timestep_init<UINTAH_CPU_TAG>     // Task supports non-Kokkos builds
                                       , &KScalarRHS<T, PT>::timestep_init<KOKKOS_OPENMP_TAG>  // Task supports Kokkos::OpenMP builds
                                       //, &KScalarRHS<T, PT>::timestep_init<KOKKOS_CUDA_TAG>  // Task supports Kokkos::Cuda builds
                                       );
  }

  //--------------------------------------------------------------------------------------------------
  template <typename T, typename PT>
  TaskAssignedExecutionSpace KScalarRHS<T, PT>::loadTaskRestartInitFunctionPointers()
  {
    return TaskAssignedExecutionSpace::NONE_EXECUTION_SPACE;
  }

  //------------------------------------------------------------------------------------------------
  template <typename T, typename PT> void
  KScalarRHS<T, PT>::problemSetup( ProblemSpecP& input_db ){

    using namespace ArchesCore;

    std::string eqn_grp_name = strip_class_name();

    m_has_unweighted_rep = false;
    if ( input_db->findBlock("weight_factor") != nullptr ){
      m_has_unweighted_rep = true;
    }

    m_total_eqns = 0;

    ConvectionHelper* conv_helper = scinew ConvectionHelper();

    std::string eqn_class = "density_weighted";
    if ( input_db->findAttribute("class") ){
      input_db->getAttribute("class", eqn_class);
    }

    m_eqn_class = assign_eqn_class_enum( eqn_class );
    std::string premultiplier_name = get_premultiplier_name(m_eqn_class);
    std::string postmultiplier_name = get_postmultiplier_name(m_eqn_class);

    std::string env_number="NA";
    if (m_eqn_class == DQMOM) {
      input_db->findBlock("env_number")->getAttribute("number", env_number);
    }

    for( ProblemSpecP db = input_db->findBlock("eqn"); db != nullptr; db = db->findNextBlock("eqn") ) {

      //Equation name
      std::string eqn_name;
      db->getAttribute("label", eqn_name);
      m_eqn_names.push_back(eqn_name);

      std::string rho_phi_name;
      if ((m_eqn_class == DQMOM) && ( input_db->findBlock("no_weight_factor") == nullptr )) {
        m_has_unweighted_rep = false;
        std::string delimiter = env_number ;
        std::string name_1    = eqn_name.substr(0, eqn_name.find(delimiter));
        rho_phi_name = name_1 + postmultiplier_name + env_number;
      } else {
        rho_phi_name = premultiplier_name + eqn_name;
      }

      if ( db->findBlock("no_weight_factor") != nullptr
           && m_eqn_class == DQMOM ){

        rho_phi_name = eqn_name;//"NA";// for weights in DQMOM
        //Scaling Constant only for weight
        if ( db->findBlock("scaling") ){

          double scaling_constant;
          db->findBlock("scaling")->getAttribute("value", scaling_constant);

          Scaling_info scaling_w ;
          scaling_w.unscaled_var = "w_" + env_number ;
          scaling_w.constant    = scaling_constant;
          m_scaling_info.insert(std::make_pair(eqn_name, scaling_w));

        }
      }

      m_transported_eqn_names.push_back(rho_phi_name);

      // Convection
      if ( db->findBlock("convection")){
        std::string conv_scheme;
        db->findBlock("convection")->getAttribute("scheme", conv_scheme);
        m_conv_scheme.push_back(conv_helper->get_limiter_from_string(conv_scheme));
      } else {
        m_conv_scheme.push_back(NOCONV);
      }

      // Diffusion
      m_has_D = false;
      if ( db->findBlock("diffusion")){
        m_do_diff.push_back(true);
        m_has_D = true;
      } else {
        m_do_diff.push_back(false);
      }

      // Clipping
      if ( db->findBlock("clip")){
        m_do_clip.push_back(true);
        double low; double high;
        db->findBlock("clip")->getAttribute("low", low);
        db->findBlock("clip")->getAttribute("high", high);
        m_low_clip.push_back(low);
        m_high_clip.push_back(high);
      } else {
        m_do_clip.push_back(false);
        m_low_clip.push_back(-999.9);
        m_high_clip.push_back(999.9);
      }

      // Initial Value
      if ( db->findBlock("initialize") ){
        double value;
        db->findBlock("initialize")->getAttribute("value",value);
        m_init_value.push_back(value);
      }
      else {
        m_init_value.push_back(0.0);
      }

      // Source Terms
      std::vector<SourceInfo> eqn_srcs;
      for ( ProblemSpecP src_db = db->findBlock("src"); src_db != nullptr; src_db = src_db->findNextBlock("src") ) {

        std::string src_label;
        double weight = 1.0;

        src_db->getAttribute("label",src_label);

        if ( src_db->findBlock("weight")){
          src_db->findBlock("weight")->getAttribute("value",weight);
        }

        SourceInfo info;
        info.name = src_label;
        info.weight = weight;

        eqn_srcs.push_back(info);

      }

      m_source_info.push_back(eqn_srcs);

    }

    // Setup the boundary conditions for this eqn set
    if (m_eqn_class == DQMOM) {
      for ( auto i = m_transported_eqn_names.begin(); i != m_transported_eqn_names.end(); i++ ){
        m_eqn_names_BC.push_back(*i);
      }
    } else {
      for ( auto i = m_eqn_names.begin(); i != m_eqn_names.end(); i++ ){
        m_eqn_names_BC.push_back(*i);
      }
    }

    m_boundary_functors->create_bcs( input_db, m_eqn_names_BC );

    GridVarMap<T> var_map;
    var_map.problemSetup( input_db );
    m_eps_name = var_map.vol_frac_name;
    m_x_velocity_name = var_map.uvel_name;
    m_y_velocity_name = var_map.vvel_name;
    m_z_velocity_name = var_map.wvel_name;

    if ( input_db->findBlock("velocity") ){
      // can overide the global velocity space with this:
      input_db->findBlock("velocity")->getAttribute("xlabel",m_x_velocity_name);
      input_db->findBlock("velocity")->getAttribute("ylabel",m_y_velocity_name);
      input_db->findBlock("velocity")->getAttribute("zlabel",m_z_velocity_name);
    }

    // Diffusion coeff -- assuming the same one across all eqns.
    m_D_name = "NA";

    if ( m_has_D ){
      if ( input_db->findBlock("diffusion_coef") ) {
        input_db->findBlock("diffusion_coef")->getAttribute("label",m_D_name);
      } else {
        std::stringstream msg;
        msg << "Error: Diffusion specified for task " << m_task_name << std::endl
        << "but no diffusion coefficient label specified." << std::endl;
        throw ProblemSetupException(msg.str(),__FILE__, __LINE__);
      }
    }

    delete conv_helper;

  } // End problemSetup

  //------------------------------------------------------------------------------------------------
  template <typename T, typename PT>
  void
  KScalarRHS<T, PT>::create_local_labels(){

    const int istart = 0;
    int iend = m_eqn_names.size();
    for (int i = istart; i < iend; i++ ){
      register_new_variable<T>( m_eqn_names[i] );
      if ( m_transported_eqn_names[i] != m_eqn_names[i] ){
        register_new_variable<T>( m_transported_eqn_names[i] );
      }
      register_new_variable<T>(   m_transported_eqn_names[i]+"_RHS" );
      register_new_variable<FXT>( m_eqn_names[i]+"_x_flux" );
      register_new_variable<FYT>( m_eqn_names[i]+"_y_flux" );
      register_new_variable<FZT>( m_eqn_names[i]+"_z_flux" );
    }
    for ( auto i = m_scaling_info.begin(); i != m_scaling_info.end(); i++ ){
      register_new_variable<T>( (i->second).unscaled_var);
    }
  }

  //------------------------------------------------------------------------------------------------
  template <typename T, typename PT> void
  KScalarRHS<T, PT>::register_initialize(
    std::vector<ArchesFieldContainer::VariableInformation>& variable_registry,
    const bool packed_tasks ){

    const int istart = 0;
    const int iend = m_eqn_names.size();

    for (int ieqn = istart; ieqn < iend; ieqn++ ){
      //phi
      register_variable(  m_eqn_names[ieqn], ArchesFieldContainer::COMPUTES , variable_registry, m_task_name );
      //rho*phi
      register_variable(  m_transported_eqn_names[ieqn], ArchesFieldContainer::COMPUTES , variable_registry, m_task_name );
      //all the other transport terms
      register_variable(  m_transported_eqn_names[ieqn]+"_RHS", ArchesFieldContainer::COMPUTES , variable_registry, m_task_name );
      register_variable(  m_eqn_names[ieqn]+"_x_flux", ArchesFieldContainer::COMPUTES , variable_registry, m_task_name );
      register_variable(  m_eqn_names[ieqn]+"_y_flux", ArchesFieldContainer::COMPUTES , variable_registry, m_task_name );
      register_variable(  m_eqn_names[ieqn]+"_z_flux", ArchesFieldContainer::COMPUTES , variable_registry, m_task_name );
    }

    register_variable( m_eps_name, ArchesFieldContainer::REQUIRES, 1 , ArchesFieldContainer::NEWDW, variable_registry, m_task_name   );

    for ( auto ieqn = m_scaling_info.begin(); ieqn != m_scaling_info.end(); ieqn++ ){
      register_variable((ieqn->second).unscaled_var, ArchesFieldContainer::COMPUTES, variable_registry, m_task_name );
    }
  }

  //------------------------------------------------------------------------------------------------
  template <typename T, typename PT>
  template <typename ExecSpace, typename MemSpace>
  void KScalarRHS<T, PT>::initialize( const Patch* patch, ArchesTaskInfoManager* tsk_info, ExecutionObject<ExecSpace, MemSpace>& execObj ){

    auto eps = tsk_info->get_field<CT,const double, MemSpace>(m_eps_name);

    const int istart = 0;
    const int iend = m_eqn_names.size();
<<<<<<< HEAD
    const int imax=1; 
=======

>>>>>>> 0fa8bc44
    for (int ieqn = istart; ieqn < iend; ieqn++ ){

      double scalar_init_value = m_init_value[ieqn];

      auto rhs = tsk_info->get_field<T, double, MemSpace>(m_transported_eqn_names[ieqn]+"_RHS");
      auto phi = tsk_info->get_field<T, double, MemSpace>(m_eqn_names[ieqn]);

      auto x_flux = tsk_info->get_field<FXT, double, MemSpace>(m_eqn_names[ieqn]+"_x_flux");
      auto y_flux = tsk_info->get_field<FYT, double, MemSpace>(m_eqn_names[ieqn]+"_y_flux");
      auto z_flux = tsk_info->get_field<FZT, double, MemSpace>(m_eqn_names[ieqn]+"_z_flux");

      auto rho_phi = createContainer<T, double, imax, MemSpace>(m_transported_eqn_names[ieqn] != m_eqn_names[ieqn] ?  1 : 0);

      if ( m_transported_eqn_names[ieqn] != m_eqn_names[ieqn] ) {
         tsk_info->get_unmanaged_uintah_field<T, double, MemSpace>(m_transported_eqn_names[ieqn],rho_phi[0] );
      }

      Uintah::BlockRange range1( patch->getExtraCellLowIndex(), patch->getExtraCellHighIndex() );
      Uintah::parallel_for(execObj, range1, KOKKOS_LAMBDA (int i, int j, int k){
        rhs(i,j,k)=(0.0);
        phi(i,j,k)=(scalar_init_value);
        x_flux(i,j,k)=(0.0);
        y_flux(i,j,k)=(0.0);
        z_flux(i,j,k)=(0.0);
        for( unsigned int iter=0; iter < rho_phi.runTime_size ; iter++){
          rho_phi[iter](i,j,k)=(0.0);
        }
      });
    } //eqn loop

    for ( auto i = m_scaling_info.begin(); i != m_scaling_info.end(); i++ ){
      auto phi_unscaled = tsk_info->get_field<T, double, MemSpace>((i->second).unscaled_var);
      auto phi = tsk_info->get_field<T, double, MemSpace>(i->first);
      const double scalingConstant = i->second.constant;

      Uintah::BlockRange range2( patch->getCellLowIndex(), patch->getCellHighIndex() );

      Uintah::parallel_for(execObj, range2, KOKKOS_LAMBDA (int i, int j, int k){
        phi_unscaled(i,j,k) = phi(i,j,k) * scalingConstant * eps(i,j,k)  ;

      });
    }

  }

  //------------------------------------------------------------------------------------------------
  template <typename T, typename PT> void
  KScalarRHS<T, PT>::
  register_timestep_eval( std::vector<ArchesFieldContainer::VariableInformation>& variable_registry,
                          const int time_substep , const bool packed_tasks ){

    const int istart = 0;
    const int iend = m_eqn_names.size();
    for (int ieqn = istart; ieqn < iend; ieqn++ ){

      if ( time_substep == 0 ){
        register_variable( m_transported_eqn_names[ieqn], ArchesFieldContainer::COMPUTES , variable_registry, time_substep, m_task_name );
        register_variable( m_eqn_names[ieqn], ArchesFieldContainer::COMPUTES, variable_registry, time_substep, m_task_name );
      }
      register_variable( m_eqn_names[ieqn], ArchesFieldContainer::REQUIRES, 1, ArchesFieldContainer::LATEST, variable_registry, time_substep, m_task_name );
      register_variable( m_transported_eqn_names[ieqn], ArchesFieldContainer::REQUIRES, 2, ArchesFieldContainer::LATEST, variable_registry, time_substep, m_task_name );
      register_variable( m_transported_eqn_names[ieqn]+"_RHS", ArchesFieldContainer::COMPUTES, variable_registry, time_substep, m_task_name );
      register_variable( m_eqn_names[ieqn]+"_x_flux", ArchesFieldContainer::COMPUTES, variable_registry, time_substep, m_task_name );
      register_variable( m_eqn_names[ieqn]+"_y_flux", ArchesFieldContainer::COMPUTES, variable_registry, time_substep, m_task_name );
      register_variable( m_eqn_names[ieqn]+"_z_flux", ArchesFieldContainer::COMPUTES, variable_registry, time_substep, m_task_name );
      if ( m_do_diff[ieqn] ){
        register_variable( m_eqn_names[ieqn]+"_x_dflux", ArchesFieldContainer::REQUIRES, 1, ArchesFieldContainer::NEWDW, variable_registry, time_substep, m_task_name );
        register_variable( m_eqn_names[ieqn]+"_y_dflux", ArchesFieldContainer::REQUIRES, 1, ArchesFieldContainer::NEWDW, variable_registry, time_substep, m_task_name );
        register_variable( m_eqn_names[ieqn]+"_z_dflux", ArchesFieldContainer::REQUIRES, 1, ArchesFieldContainer::NEWDW, variable_registry, time_substep, m_task_name );
      }

      typedef std::vector<SourceInfo> VS;
      for (typename VS::iterator i = m_source_info[ieqn].begin(); i != m_source_info[ieqn].end(); i++){
        register_variable( i->name, ArchesFieldContainer::REQUIRES, 0, ArchesFieldContainer::NEWDW, variable_registry, time_substep, m_task_name );
      }

    }

    //globally common variables
    register_variable( m_x_velocity_name, ArchesFieldContainer::REQUIRES, 1 , ArchesFieldContainer::LATEST, variable_registry, time_substep, m_task_name );
    register_variable( m_y_velocity_name, ArchesFieldContainer::REQUIRES, 1 , ArchesFieldContainer::LATEST, variable_registry, time_substep, m_task_name );
    register_variable( m_z_velocity_name, ArchesFieldContainer::REQUIRES, 1 , ArchesFieldContainer::LATEST, variable_registry, time_substep, m_task_name );
    register_variable( m_eps_name, ArchesFieldContainer::REQUIRES, 2 , ArchesFieldContainer::OLDDW, variable_registry, time_substep, m_task_name );

  }

  //------------------------------------------------------------------------------------------------
  template <typename T, typename PT>
  template <typename ExecSpace, typename MemSpace>
  void KScalarRHS<T, PT>::eval( const Patch* patch, ArchesTaskInfoManager* tsk_info, ExecutionObject<ExecSpace, MemSpace>& execObj ){

    Vector Dx = patch->dCell();
    double ax = Dx.y() * Dx.z();
    double ay = Dx.z() * Dx.x();
    double az = Dx.x() * Dx.y();
    const double V = Dx.x()*Dx.y()*Dx.z();

    auto uVel = tsk_info->get_field<CFXT,const double, MemSpace>(m_x_velocity_name);
    auto vVel = tsk_info->get_field<CFYT,const double, MemSpace>(m_y_velocity_name);
    auto wVel = tsk_info->get_field<CFZT,const double, MemSpace>(m_z_velocity_name);
    auto eps  = tsk_info->get_field<CT, const double, MemSpace>(m_eps_name);

    const int istart = 0;
    const int iend = m_eqn_names.size();
    const int time_substep = tsk_info->get_time_substep();

    for (int ieqn = istart; ieqn < iend; ieqn++ ){

      //Copy forward old values
      // Because old values have ghosts we have to explicitly copy values over.
      // Additionally, we want the carry forward to occur in the right place.
      if ( time_substep == 0 ){

        IntVector low  = patch->getExtraCellLowIndex();
        IntVector high = patch->getExtraCellHighIndex();
        Uintah::BlockRange range( low, high);
        if ( m_transported_eqn_names[ieqn] != m_eqn_names[ieqn]){
          auto rho_phi = tsk_info->get_field<T, double, MemSpace>(m_transported_eqn_names[ieqn]);
          auto old_rho_phi = tsk_info->get_field<CT, const double, MemSpace>(m_transported_eqn_names[ieqn]);

          Uintah::parallel_for(execObj, range, [&](int i, int j, int k){
            rho_phi(i,j,k) = old_rho_phi(i,j,k);
          });

        }

        auto phi = tsk_info->get_field<T, double, MemSpace>(m_eqn_names[ieqn]);
        auto old_phi = tsk_info->get_field<CT, const double, MemSpace>(m_eqn_names[ieqn]);

        Uintah::parallel_for(execObj, range, [&](int i, int j, int k){
          phi(i,j,k) = old_phi(i,j,k);
        });

      }

      auto rho_phi=createConstContainer<CT, const double, 1, MemSpace>(1);
      if ( m_transported_eqn_names[ieqn] != m_eqn_names[ieqn] ){
        rho_phi[0] = tsk_info->get_field<CT, const double, MemSpace>(m_transported_eqn_names[ieqn]);
      }

      auto phi = tsk_info->get_field<CT, const double, MemSpace>(m_eqn_names[ieqn]);
      auto rhs = tsk_info->get_field<T, double, MemSpace>(m_transported_eqn_names[ieqn]+"_RHS");

      Uintah::parallel_initialize( execObj, 0.0, rhs );

      auto x_flux = tsk_info->get_field<FXT, double, MemSpace>(m_eqn_names[ieqn]+"_x_flux");
      auto y_flux = tsk_info->get_field<FYT, double, MemSpace>(m_eqn_names[ieqn]+"_y_flux");
      auto z_flux = tsk_info->get_field<FZT, double, MemSpace>(m_eqn_names[ieqn]+"_z_flux");
      Uintah::parallel_initialize( execObj, 0.0, x_flux, y_flux, z_flux );

      if ( m_conv_scheme[ieqn] != NOCONV ){

        //Convection:
        IntVector low_x  = patch->getCellLowIndex();
        IntVector high_x = patch->getCellHighIndex();
        IntVector low_y  = patch->getCellLowIndex();
        IntVector high_y = patch->getCellHighIndex();
        IntVector low_z  = patch->getCellLowIndex();
        IntVector high_z = patch->getCellHighIndex();

        IntVector lbuffer(0,0,0), hbuffer(0,0,0);
        int  boundary_buffer_x = 0;
        int  boundary_buffer_y = 0;
        int  boundary_buffer_z = 0;

        if ( m_boundary_int > 0 && m_dir == 0 ) boundary_buffer_x = 1;
        if ( m_boundary_int > 0 && m_dir == 1 ) boundary_buffer_y = 1;
        if ( m_boundary_int > 0 && m_dir == 2 ) boundary_buffer_z = 1;

        if ( patch->getBCType(Patch::xminus) != Patch::Neighbor ) {
          low_x[0]  += 1 ;
          // xminus face is computed with central scheme
          IntVector low  = patch->getCellLowIndex();
          IntVector high = patch->getExtraCellHighIndex();
          high[0] = low[0] + 1 ;
          Uintah::BlockRange range( low, high);

          doConvection<ExecSpace, MemSpace, CentralConvection>(execObj,range,phi,rho_phi[0],uVel,x_flux,eps,x_direc,ieqn);
        }

        if ( patch->getBCType(Patch::xplus)  != Patch::Neighbor ) {
           // check this
          IntVector low  = patch->getCellLowIndex();
          IntVector high = patch->getExtraCellHighIndex();
          low[0] = high[0] - boundary_buffer_x -1 ;
          Uintah::BlockRange range( low, high);

          doConvection<ExecSpace, MemSpace, CentralConvection>(execObj,range,phi,rho_phi[0],uVel,x_flux,eps,x_direc,ieqn);

        }

        if ( patch->getBCType(Patch::yminus) != Patch::Neighbor ) {
          low_y[1] += 1 ;
          IntVector low = patch->getCellLowIndex();
          IntVector high = patch->getExtraCellHighIndex();
          high[1] = low[1] + 1 ;
          Uintah::BlockRange range( low, high);

          doConvection<ExecSpace, MemSpace, CentralConvection>(execObj,range,phi,rho_phi[0],vVel,y_flux,eps,y_direc,ieqn);

        }

        if ( patch->getBCType(Patch::yplus)  != Patch::Neighbor ) {
          IntVector low  = patch->getCellLowIndex();
          IntVector high = patch->getExtraCellHighIndex();
          low[1] = high[1] - boundary_buffer_y -1 ;
          Uintah::BlockRange range( low, high);

          doConvection<ExecSpace, MemSpace, CentralConvection>(execObj,range,phi,rho_phi[0],vVel,y_flux,eps,y_direc,ieqn);

        }


        if ( patch->getBCType(Patch::zminus) != Patch::Neighbor ) {
          low_z[2] += 1 ;
          IntVector low = patch->getCellLowIndex();
          IntVector high = patch->getExtraCellHighIndex();
          high[2] = low[2] +  1 ;
          Uintah::BlockRange range( low, high);

          doConvection<ExecSpace, MemSpace, CentralConvection>(execObj,range,phi,rho_phi[0],wVel,z_flux,eps,z_direc,ieqn);

        }

        if ( patch->getBCType(Patch::zplus)  != Patch::Neighbor ) {
          IntVector low  = patch->getCellLowIndex();
          IntVector high = patch->getExtraCellHighIndex();
          low[2] = high[2] - boundary_buffer_z -1 ;
          Uintah::BlockRange range( low, high);

          doConvection<ExecSpace, MemSpace, CentralConvection>(execObj,range,phi,rho_phi[0],wVel,z_flux,eps,z_direc,ieqn);

        }

        Uintah::BlockRange range_cl_to_ech_x( low_x, high_x);
        Uintah::BlockRange range_cl_to_ech_y( low_y, high_y);
        Uintah::BlockRange range_cl_to_ech_z( low_z, high_z);

        if ( m_conv_scheme[ieqn] == UPWIND ){

          doConvection<ExecSpace, MemSpace, UpwindConvection>(execObj,range_cl_to_ech_x,phi,rho_phi[0],uVel,x_flux,eps,x_direc,ieqn);
          doConvection<ExecSpace, MemSpace, UpwindConvection>(execObj,range_cl_to_ech_y,phi,rho_phi[0],vVel,y_flux,eps,y_direc,ieqn);
          doConvection<ExecSpace, MemSpace, UpwindConvection>(execObj,range_cl_to_ech_z,phi,rho_phi[0],wVel,z_flux,eps,z_direc,ieqn);

        } else if ( m_conv_scheme[ieqn] == CENTRAL ){

          doConvection<ExecSpace, MemSpace, CentralConvection>(execObj,range_cl_to_ech_x,phi,rho_phi[0],uVel,x_flux,eps,x_direc,ieqn);
          doConvection<ExecSpace, MemSpace, CentralConvection>(execObj,range_cl_to_ech_y,phi,rho_phi[0],vVel,y_flux,eps,y_direc,ieqn);
          doConvection<ExecSpace, MemSpace, CentralConvection>(execObj,range_cl_to_ech_z,phi,rho_phi[0],wVel,z_flux,eps,z_direc,ieqn);

        } else if ( m_conv_scheme[ieqn] == SUPERBEE ){

          doConvection<ExecSpace, MemSpace, SuperBeeConvection>(execObj,range_cl_to_ech_x,phi,rho_phi[0],uVel,x_flux,eps,x_direc,ieqn);
          doConvection<ExecSpace, MemSpace, SuperBeeConvection>(execObj,range_cl_to_ech_y,phi,rho_phi[0],vVel,y_flux,eps,y_direc,ieqn);
          doConvection<ExecSpace, MemSpace, SuperBeeConvection>(execObj,range_cl_to_ech_z,phi,rho_phi[0],wVel,z_flux,eps,z_direc,ieqn);

        } else if ( m_conv_scheme[ieqn] == VANLEER ){

          doConvection<ExecSpace, MemSpace, VanLeerConvection>(execObj,range_cl_to_ech_x,phi,rho_phi[0],uVel,x_flux,eps,x_direc,ieqn);
          doConvection<ExecSpace, MemSpace, VanLeerConvection>(execObj,range_cl_to_ech_y,phi,rho_phi[0],vVel,y_flux,eps,y_direc,ieqn);
          doConvection<ExecSpace, MemSpace, VanLeerConvection>(execObj,range_cl_to_ech_z,phi,rho_phi[0],wVel,z_flux,eps,z_direc,ieqn);

        } else if ( m_conv_scheme[ieqn] == ROE ){

          doConvection<ExecSpace, MemSpace, RoeConvection>(execObj,range_cl_to_ech_x,phi,rho_phi[0],uVel,x_flux,eps,x_direc,ieqn);
          doConvection<ExecSpace, MemSpace, RoeConvection>(execObj,range_cl_to_ech_y,phi,rho_phi[0],vVel,y_flux,eps,y_direc,ieqn);
          doConvection<ExecSpace, MemSpace, RoeConvection>(execObj,range_cl_to_ech_z,phi,rho_phi[0],wVel,z_flux,eps,z_direc,ieqn);

        } else if ( m_conv_scheme[ieqn] == FOURTH ){

          doConvection<ExecSpace, MemSpace, FourthConvection>(execObj,range_cl_to_ech_x,phi,rho_phi[0],uVel,x_flux,eps,x_direc,ieqn);
          doConvection<ExecSpace, MemSpace, FourthConvection>(execObj,range_cl_to_ech_y,phi,rho_phi[0],vVel,y_flux,eps,y_direc,ieqn);
          doConvection<ExecSpace, MemSpace, FourthConvection>(execObj,range_cl_to_ech_z,phi,rho_phi[0],wVel,z_flux,eps,z_direc,ieqn);

        } else {

          throw InvalidValue("Error: Convection scheme for eqn: "+m_transported_eqn_names[ieqn]+" not valid.", __FILE__, __LINE__);

        }
      }
      //Diffusion:
      if ( m_do_diff[ieqn] ) {

        auto x_dflux = tsk_info->get_field<CFXT, const double, MemSpace>(m_eqn_names[ieqn]+"_x_dflux");
        auto y_dflux = tsk_info->get_field<CFYT, const double, MemSpace>(m_eqn_names[ieqn]+"_y_dflux");
        auto z_dflux = tsk_info->get_field<CFZT, const double, MemSpace>(m_eqn_names[ieqn]+"_z_dflux");

        GET_EXTRACELL_BUFFERED_PATCH_RANGE(0,0);

        Uintah::BlockRange range_diff(low_patch_range, high_patch_range);

        Uintah::parallel_for(execObj, range_diff, KOKKOS_LAMBDA (int i, int j, int k){

          rhs(i,j,k) += ax * ( x_dflux(i+1,j,k) - x_dflux(i,j,k) ) +
                        ay * ( y_dflux(i,j+1,k) - y_dflux(i,j,k) ) +
                        az * ( z_dflux(i,j,k+1) - z_dflux(i,j,k) );

        });
      }

      //Sources:
      typedef std::vector<SourceInfo> VS;
      for (typename VS::iterator isrc = m_source_info[ieqn].begin();
        isrc != m_source_info[ieqn].end(); isrc++){

        auto src = tsk_info->get_field<CT, const double, MemSpace>((*isrc).name);
        const double weight = (*isrc).weight;
        Uintah::BlockRange src_range(patch->getCellLowIndex(), patch->getCellHighIndex());

        Uintah::parallel_for(execObj , src_range, KOKKOS_LAMBDA (int i, int j, int k){

          rhs(i,j,k) += weight * src(i,j,k) * V;

        });
      }
    } // equation loop
  }

//--------------------------------------------------------------------------------------------------
  template <typename T, typename PT> void
  KScalarRHS<T, PT>::register_compute_bcs(
    std::vector<ArchesFieldContainer::VariableInformation>& variable_registry,
    const int time_substep , const bool packed_tasks){

    for ( auto i = m_eqn_names_BC.begin(); i != m_eqn_names_BC.end(); i++ ){
      register_variable( *i, ArchesFieldContainer::MODIFIES, variable_registry, m_task_name );
    }

    ArchesCore::FunctorDepList bc_dep;
    m_boundary_functors->get_bc_dependencies( m_eqn_names_BC, m_bcHelper, bc_dep );
    for ( auto i = bc_dep.begin(); i != bc_dep.end(); i++ ){
      register_variable( (*i).variable_name, ArchesFieldContainer::REQUIRES, (*i).n_ghosts , (*i).dw,
                         variable_registry, m_task_name );
    }

    std::vector<std::string> bc_mod;
    m_boundary_functors->get_bc_modifies( m_eqn_names_BC, m_bcHelper, bc_mod );
    for ( auto i = bc_mod.begin(); i != bc_mod.end(); i++ ){
      register_variable( *i, ArchesFieldContainer::MODIFIES, variable_registry, m_task_name );
    }

  }

//--------------------------------------------------------------------------------------------------
  template <typename T, typename PT>
  template <typename ExecSpace, typename MemSpace>
  void KScalarRHS<T, PT>::compute_bcs( const Patch* patch, ArchesTaskInfoManager* tsk_info, ExecutionObject<ExecSpace, MemSpace>& execObj ){
    m_boundary_functors->apply_bc( m_eqn_names_BC, m_bcHelper, tsk_info, patch ,execObj);
  }
}
#endif<|MERGE_RESOLUTION|>--- conflicted
+++ resolved
@@ -552,11 +552,9 @@
 
     const int istart = 0;
     const int iend = m_eqn_names.size();
-<<<<<<< HEAD
+
     const int imax=1; 
-=======
-
->>>>>>> 0fa8bc44
+
     for (int ieqn = istart; ieqn < iend; ieqn++ ){
 
       double scalar_init_value = m_init_value[ieqn];
