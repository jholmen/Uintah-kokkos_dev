/*
 * The MIT Licbense
 *
<<<<<<< HEAD
 * Copyright (c) 1997-2019 The University of Utah
=======
 * Copyright (c) 1997-2020 The University of Utah
>>>>>>> 89148391
 *
 * Permission is hereby granted, free of charge, to any person obtaining a copy
 * of this software and associated documentation files (the "Software"), to
 * deal in the Software without restriction, including without limitation the
 * rights to use, copy, modify, merge, publish, distribute, sublicense, and/or
 * sell copies of the Software, and to permit persons to whom the Software is
 * furnished to do so, subject to the following conditions:
 *
 * The above copyright notice and this permission notice shall be included in
 * all copies or substantial portions of the Software.
 *
 * THE SOFTWARE IS PROVIDED "AS IS", WITHOUT WARRANTY OF ANY KIND, EXPRESS OR
 * IMPLIED, INCLUDING BUT NOT LIMITED TO THE WARRANTIES OF MERCHANTABILITY,
 * FITNESS FOR A PARTICULAR PURPOSE AND NONINFRINGEMENT. IN NO EVENT SHALL THE
 * AUTHORS OR COPYRIGHT HOLDERS BE LIABLE FOR ANY CLAIM, DAMAGES OR OTHER
 * LIABILITY, WHETHER IN AN ACTION OF CONTRACT, TORT OR OTHERWISE, ARISING
 * FROM, OUT OF OR IN CONNECTION WITH THE SOFTWARE OR THE USE OR OTHER DEALINGS
 * IN THE SOFTWARE.
 */

//----- ClassicTable.h --------------------------------------------------

#ifndef Uintah_Component_Arches_ClassicTable_h
#define Uintah_Component_Arches_ClassicTable_h


#include <CCA/Components/Arches/Task/TaskInterface.h>
#include <sci_defs/kokkos_defs.h>


#define MAX_TABLE_DIMENSION 3
#define MAX_TABLE_READS 8 // pow(2,max_table_dimension)

/**
 * @class  ClassicTable
 * @author Jeremy Thornock, Derek Harris (2017)
 * @date   Jan 2011
 *
 * @brief Table interface for those created with the Classic Arches Format
 *
 * @todo
 *
 * @details
 * This class stores object for storing dependent variables for a classic arches table.
 * In the header there are also utilities for populating the table using an input file using the
 * classic arches table format.
 *
 *UPDATE: The table is now standalone, with static members for data construction.  THe table has the option to load
 *        only dependent variables requeseted by the class creating the object.  Additionally,  an access function
 *        that avoids indirection  within an i,j,k, loop is provided.
 *
*/
namespace Uintah {
#ifdef UINTAH_ENABLE_KOKKOS  // HARD CODED TO RUN ON CPU ONLY (HOST SPACE)  and optimized for GPU (layoutLeft??)
<<<<<<< HEAD
template <typename MemSpace>
using tempIntContainer   = Kokkos::View<int*,     Kokkos::LayoutLeft, MemSpace, Kokkos::MemoryTraits<Kokkos::RandomAccess> >;
template <typename MemSpace>
using intContainer       = Kokkos::View<int*,     Kokkos::LayoutLeft, MemSpace, Kokkos::MemoryTraits<Kokkos::RandomAccess> >;
template <typename MemSpace>
using tempTableContainer = Kokkos::View<double**, Kokkos::LayoutLeft, MemSpace, Kokkos::MemoryTraits<Kokkos::RandomAccess> >;
template <typename MemSpace>
using tableContainer     = Kokkos::View<double**, Kokkos::LayoutLeft, MemSpace, Kokkos::MemoryTraits<Kokkos::RandomAccess> >;
=======
typedef Kokkos::View<double**,  Kokkos::LayoutLeft,Kokkos::HostSpace, Kokkos::MemoryTraits<Kokkos::RandomAccess> > tempTableContainer;
typedef Kokkos::View<const double**,   Kokkos::LayoutLeft,Kokkos::HostSpace, Kokkos::MemoryTraits<Kokkos::RandomAccess>  > tableContainer ;
>>>>>>> 89148391
#else
typedef std::vector<int> tempIntContainer;
typedef const std::vector<int> &intContainer;
typedef std::vector<std::vector<double> > tempTableContainer;
typedef const std::vector<std::vector<double> > &tableContainer ;
#endif

struct ClassicTableInfo {
#ifdef UINTAH_ENABLE_KOKKOS  // HARD CODED TO RUN ON CPU ONLY (HOST SPACE)  and optimized for GPU (layoutLeft??)
  tableContainer<Kokkos::HostSpace> indep_headers;
  intContainer<Kokkos::HostSpace> d_allIndepVarNum;            ///< std::vector storing the grid size for the Independent variables
#else
  const std::vector<std::vector<double> > &indep_headers;
  const std::vector<int> &d_allIndepVarNum;            ///< std::vector storing the grid size for the Independent variables
#endif
  std::vector<std::string> d_allIndepVarNames;     ///< Vector storing all independent variable names from table file
  std::vector<std::string> d_savedDep_var;         ///< std::vector storing  saved dependent variable names from the table file
  std::vector<std::string>   d_allDepVarUnits;
  std::map<std::string, double > d_constants;                           ///< List of constants in table header



  ClassicTableInfo(  // pay for full copy for arguments 3->6 (4 total)
#ifdef UINTAH_ENABLE_KOKKOS  // HARD CODED TO RUN ON CPU ONLY (HOST SPACE)  and optimized for GPU (layoutLeft??)
  tableContainer<Kokkos::HostSpace> arg1,
  intContainer<Kokkos::HostSpace> arg2,
#else
  const std::vector<std::vector<double> >&arg1,
  const std::vector<int> &arg2,
#endif
  const std::vector<std::string> &arg3,             ///< Vector storing all independent variable names from table file
  const std::vector<std::string> &arg4,             ///< std::vector storing  saved dependent variable names from the table file
  const std::vector<std::string> &arg5,              ///< Units for the dependent variables
  const std::map<std::string, double > &arg6
 ) :     ///< List of constants in table header
  indep_headers(arg1),
  d_allIndepVarNum(arg2),
  d_allIndepVarNames (arg3),
  d_savedDep_var (arg4),
  d_allDepVarUnits(arg5),
  d_constants(arg6)  {}

};

  /*********interp derived classes*****************************************/
  /** @brief A base class for Interpolation */
  template <unsigned int max_dep_var>
  class Interp_class {

  public:

#ifdef UINTAH_ENABLE_KOKKOS  // HARD CODED TO RUN ON CPU ONLY (HOST SPACE)  and optimized for GPU (layoutLeft??)
    Interp_class( tableContainer<Kokkos::HostSpace>  table,
                  intContainer<Kokkos::HostSpace> IndepVarNo,
                  tableContainer<Kokkos::HostSpace> indepin,
                  tableContainer<Kokkos::HostSpace> ind_1in,
#else
    Interp_class( tableContainer  table,
                  intContainer IndepVarNo,
                  tableContainer indepin,
                  tableContainer ind_1in,
#endif
                  const ClassicTableInfo &cti )
      : table2(table), d_allIndepVarNo(IndepVarNo), indep(indepin), ind_1(ind_1in), tableInfo(cti)
    {
#if defined( HAVE_CUDA ) && defined( KOKKOS_ENABLE_CUDA )
           int numDim=d_allIndepVarNo.size();
           int max_size=0;
           int size=d_allIndepVarNo(0); // size of a single dep variable
           for (int i = 0; i < numDim- 1; i++) {
            max_size=max(max_size, d_allIndepVarNo(i+1)); // pad this non-square portion of the table = (
            size*=d_allIndepVarNo(i+1);
           }

           g_d_allIndepVarNo= intContainer<Kokkos::CudaSpace>
("COPY_array_of_ind_var_sizes",numDim);            ///< std::vector storing the grid size for the Independent variables
           g_indep= tableContainer<Kokkos::CudaSpace>
("COPY_secondary_independent_variables",numDim-1,max_size);
           g_ind_1= tableContainer<Kokkos::CudaSpace>
("COPY_primary_independent_variable",d_allIndepVarNo(numDim-1),d_allIndepVarNo(0));
           g_table2= tableContainer<Kokkos::CudaSpace>
("COPY_ClassicMixingTable",table2.size()/size,size);


           Kokkos::deep_copy(g_d_allIndepVarNo,d_allIndepVarNo);
           Kokkos::deep_copy(g_indep,indep);
           Kokkos::deep_copy(g_ind_1,ind_1);
           Kokkos::deep_copy(g_table2,table2);
#endif
}

           ~Interp_class() {
<<<<<<< HEAD
#ifdef UINTAH_ENABLE_KOKKOS
        // no delete needed due to kokkos smart pointers
#else
            delete &ind_1;
            delete &d_allIndepVarNo;
            delete &indep;
            delete &table2;
#endif
             }

// WORKING!!!!!!!!!!!!!!!!!!!
  template <typename ExecSpace,typename MemSpace ,class TYPE_1 , class TYPE_2  >
  void getState(ExecutionObject<ExecSpace, MemSpace>& execObj, TYPE_1 &indep_storage,
              TYPE_2 &dep_storage,
              const Patch* patch, const struct1DArray<int, max_dep_var>  depVar_indices=struct1DArray<int,max_dep_var>(0) ){

    struct1DArray<int,MAX_TABLE_DIMENSION>     index_map (indep_storage.runTime_size);
    for (unsigned int ix = 0 ; ix<indep_storage.runTime_size; ix++){
=======
            delete &ind_1;
            delete &d_allIndepVarNo;
            delete &indep;
#ifdef UINTAH_ENABLE_KOKKOS
        // no delete needed due to kokkos smart pointers
#else
            delete &table2;
#endif
                }

  template<class TYPE>
  void getState( std::vector< TYPE > &indep_storage,
                 std::vector<CCVariable<double> > &dep_storage,
                 std::vector<std::string> requestedInd_var,
                 const Patch* patch, const std::vector<int> depVar_indices={} ){

    std::vector<int>     index_map (indep_storage.size());
    for (unsigned int ix = 0 ; ix<indep_storage.size(); ix++){
>>>>>>> 89148391
      index_map[ix]=ix;
    }

    //assume all variables are being read in from table data structure ( i would rather prune the dat structure then use a map)
    struct1DArray<int,max_dep_var> var_index(depVar_indices.runTime_size);
    if (depVar_indices.runTime_size>0){
      //depVarIndexes=depVar_indices;  // use user supplied dep var Index if supplied
      for (unsigned int i=0; i<depVar_indices.runTime_size; i++){
        var_index[i]=depVar_indices[i];  // use user supplied dep var Index if supplied
      }
    }else{
      var_index=struct1DArray<int,max_dep_var> (dep_storage.runTime_size);
      for (unsigned int ix = 0 ; ix<dep_storage.runTime_size; ix++) {
        var_index[ix]=ix;
      }
    }
     // TDMS - > template defined memoryspace
      auto TDMS_d_allIndepVarNo=getInts<MemSpace>();
      auto TDMS_indep= getSecondaryVar<MemSpace>();
      auto TDMS_ind_1= getPrimaryVar<MemSpace>();
      auto TDMS_table2= getTable<MemSpace>();

      const int nDim = TDMS_d_allIndepVarNo.size();   // Number of dimensions
      const int npts = std::exp2(nDim); // double to int (danerous?)?
      const int oneD_switch= nDim == 1 ? 1 : 2;       // if/then switch for switching between 1-D and n-D tables
      const int nDim_withSwitch=nDim+1-oneD_switch;   //  nDim-1 except for 1D
    // Go through the patch and populate the requested state variables
    Uintah::BlockRange range(patch->getCellLowIndex(),patch->getCellHighIndex());
    Uintah::parallel_for<ExecSpace>(execObj,range, KOKKOS_LAMBDA ( int i,  int j, int k){

        struct1DArray<double,MAX_TABLE_DIMENSION> iv(indep_storage.runTime_size);
        // fill independent variables
<<<<<<< HEAD
        for (unsigned int ix = 0 ; ix<indep_storage.runTime_size; ix++) {
        iv[ix]=indep_storage[index_map[ix]](i,j,k);
=======
        for (unsigned int ix = 0 ; ix<indep_storage.size(); ix++) {
        one_cell_iv1[ix]=indep_storage[index_map[ix]](i,j,k);
        }

        std::vector<double> depVarValues;
        //get all the needed varaible values from table with only one search
        depVarValues = find_val(one_cell_iv1, depVarIndexes );// would it be faster to pass by reference?  ~12 dependent variables for coal in 1-2017

        for (unsigned int ix = 0 ; ix<dep_storage.size(); ix++) {
        dep_storage[ix](i,j,k) = depVarValues[ix];
>>>>>>> 89148391
        }

        struct1DArray<double,max_dep_var> var_values;

        //find_val_wrapper<MemSpace>(one_cell_iv1,depVarIndexes,depVarValues);
        //find_val<MemSpace>(one_cell_iv1,depVarIndexes,depVarValues, TDMS_table2, TDMS_d_allIndepVarNo, TDMS_indep, TDMS_ind_1);
        //find_val_type_correct<MemSpace>(one_cell_iv1,depVarIndexes,depVarValues, TDMS_table2, TDMS_d_allIndepVarNo, TDMS_indep, TDMS_ind_1);
        
       //COPY AND PASTE FIND_VAL DUE TO INTERNAL COMPILER ERROR?!!?!?  
     //////////////---------------------table constants ------------------------------//////
     //////////////-------these parameters are constant for all I J K ----------------//////
     //////////////-----------------( make them class members? )----------------------//////
      int dliniate[MAX_TABLE_DIMENSION]; // This should only be once instead of for each I J K (Conversion factors for each dimension, for transforming from N-D to 1D)
     //////////////-------------------------------------------------------------------//////

      dliniate[0]=1; 
      for( int  i=1 ; i<nDim; i++){
#ifdef UINTAH_ENABLE_KOKKOS
        dliniate[i]=dliniate[i-1]*TDMS_d_allIndepVarNo(i-1); // compute effective 1-D index
#else
        dliniate[i]=dliniate[i-1]*TDMS_d_allIndepVarNo[i-1]; // compute effective 1-D index
#endif
      }


<<<<<<< HEAD
      double table_vals[MAX_TABLE_READS];   // container for values read from the table needed to compute the interpolent
      double distal_val[MAX_TABLE_DIMENSION+1]; //  delta_x / DX   (nDim + 1  except for 1D)
      int table_indices[MAX_TABLE_READS];   // container for table indices 
      int index[2][MAX_TABLE_DIMENSION-1]; // high and low indexes
      int theSpecial[2][2]; // high and low indexes of the special IV (first independent variable)
     //////////////-------------------------------------------------------------------//////





      index[0][iLow]=0; // initialized for 1-D case
      index[0][iHigh]=0; // initialized for for 1-D case

       // ----------------perform search ------------//
       //  LINEAR search
      for (int j=0;  j< nDim-1 ; j++){
        
#ifdef UINTAH_ENABLE_KOKKOS
        if (iv[j+1] <  TDMS_indep(j, TDMS_d_allIndepVarNo(j+1)-1))
#else
        if (iv[j+1] <  TDMS_indep[j][TDMS_d_allIndepVarNo[j+1]-1])
#endif
         {
          int i=1;
#ifdef UINTAH_ENABLE_KOKKOS
          while ( iv[j+1]  >TDMS_indep(j, i)  )
#else
          while ( iv[j+1]  >TDMS_indep[j][i]  )
#endif
          {
            i++;
          }
            index[iHigh][j]=i;
            index[iLow][j]=i-1;
#ifdef UINTAH_ENABLE_KOKKOS
            distal_val[j+2]=(iv[j+1]-TDMS_indep(j, i-1))/(TDMS_indep(j, i)-TDMS_indep(j, i-1));
#else
            distal_val[j+2]=(iv[j+1]-TDMS_indep[j][i-1])/(TDMS_indep[j][i]-TDMS_indep[j][i-1]);
#endif
        }else{
#ifdef UINTAH_ENABLE_KOKKOS
            index[iHigh][j]=TDMS_d_allIndepVarNo(j+1)-1;
            index[iLow][j]=TDMS_d_allIndepVarNo(j+1)-2;
            distal_val[j+2]=(iv[j+1]-TDMS_indep(j, TDMS_d_allIndepVarNo[j+1]-2))/(TDMS_indep(j, TDMS_d_allIndepVarNo[j+1]-1)-TDMS_indep(j, TDMS_d_allIndepVarNo(j+1)-2));
#else
            index[iHigh][j]=TDMS_d_allIndepVarNo[j+1]-1;
            index[iLow][j]=TDMS_d_allIndepVarNo[j+1]-2;
            distal_val[j+2]=(iv[j+1]-TDMS_indep[j][TDMS_d_allIndepVarNo[j+1]-2])/(TDMS_indep[j][TDMS_d_allIndepVarNo[j+1]-1]-TDMS_indep[j][TDMS_d_allIndepVarNo[j+1]-2]);
#endif
        }
      }


       // ----------------perform search AGAIN for special IV  (indepednent variable-------//
       // LINEAR search
      for (int iSp=0;  iSp< oneD_switch; iSp++){
          const int cur_index=index[iSp][nDim_withSwitch-1];
#ifdef UINTAH_ENABLE_KOKKOS
        if (iv[0] <  TDMS_ind_1(cur_index, TDMS_d_allIndepVarNo(0)-1))
#else
        if (iv[0] <  TDMS_ind_1[cur_index][TDMS_d_allIndepVarNo[0]-1])
#endif
       {
          int i=1;
#ifdef UINTAH_ENABLE_KOKKOS
          while ( iv[0]  >TDMS_ind_1(cur_index, i)  )
#else
          while ( iv[0]  >TDMS_ind_1[cur_index][i]  )
#endif
          {
            i++;
          }
            theSpecial[iHigh][iSp]=i;
            theSpecial[iLow][iSp]=i-1;
#ifdef UINTAH_ENABLE_KOKKOS
            distal_val[iSp]=(iv[0]-TDMS_ind_1(cur_index, i-1))/(TDMS_ind_1(cur_index, i)-TDMS_ind_1(cur_index, i-1));
#else
            distal_val[iSp]=(iv[0]-TDMS_ind_1[cur_index][i-1])/(TDMS_ind_1[cur_index][i]-TDMS_ind_1[cur_index][i-1]);
#endif
        }else{
#ifdef UINTAH_ENABLE_KOKKOS
            theSpecial[iHigh][iSp]=TDMS_d_allIndepVarNo(0)-1;
            theSpecial[iLow] [iSp]=TDMS_d_allIndepVarNo(0)-2;
            distal_val[iSp]=(iv[0]-TDMS_ind_1(cur_index, TDMS_d_allIndepVarNo(0)-2))/(TDMS_ind_1(cur_index, TDMS_d_allIndepVarNo[0]-1)-TDMS_ind_1(cur_index, TDMS_d_allIndepVarNo(0)-2));
#else
            theSpecial[iHigh][iSp]=TDMS_d_allIndepVarNo[0]-1;
            theSpecial[iLow] [iSp]=TDMS_d_allIndepVarNo[0]-2;
            distal_val[iSp]=(iv[0]-TDMS_ind_1[cur_index][TDMS_d_allIndepVarNo[0]-2])/(TDMS_ind_1[cur_index][TDMS_d_allIndepVarNo[0]-1]-TDMS_ind_1[cur_index][TDMS_d_allIndepVarNo[0]-2]);
#endif
        }
      }


          // compute table indices
        for (int j=0; j<npts/2; j++){
          int table_index=0;
          int base2=npts/4;
          int high_or_low=false;
          for (int i=1; i<nDim; i++){
            high_or_low=j / base2 % 2;
            table_index+=dliniate[i]*index[high_or_low][i-1];
            base2/=2;
          }
          table_indices[j]=table_index+theSpecial[iLow][high_or_low];
          table_indices[npts/2+j]=table_index+theSpecial[iHigh][high_or_low];
        }


        for (unsigned int k = 0; k < var_index.runTime_size; k++) {
 /////      get values from table
        for (int j=0; j<npts; j++){
#ifdef UINTAH_ENABLE_KOKKOS
            table_vals[j]=TDMS_table2(var_index[k],table_indices[j]);
#else
            table_vals[j]=TDMS_table2[var_index[k]][table_indices[j]];
#endif
          }

 /////     do special interpolation for the first IV
            int remaining_points=npts/2;
              for (int i=0; i < remaining_points; i++) {
                table_vals[i]=table_vals[i]*(1. - distal_val[i % 2]) + table_vals[i+remaining_points]*distal_val[i % 2];
              }

 /////     do interpolation for all other IVs
            for (int j = 0; j < nDim-1; j++) {
              remaining_points /= 2;
              const double distl=distal_val[j+2];
              for (int i=0; i < remaining_points; i++) {
                table_vals[i]=table_vals[i]*(1. - distl) + table_vals[i+remaining_points]*distl;
              }
            }
            var_values[k] =table_vals[0];
        } // end K

        for (unsigned int ix = 0 ; ix<dep_storage.runTime_size; ix++) {
        dep_storage[ix](i,j,k) = var_values[ix];
        }



        });
    }


// DUE TO USING THE PORTABILITY API INCORRECTLY ( couldn't figure it out without c+= 14)
#ifdef UINTAH_ENABLE_KOKKOS
    template< typename MemSpace, unsigned int numOfDep>
    KOKKOS_INLINE_FUNCTION
    typename std::enable_if<std::is_same<MemSpace, Kokkos::HostSpace>::value, void >::type
    find_val_type_correct( const struct1DArray<double,MAX_TABLE_DIMENSION>& one_cell_iv1, const struct1DArray<int,numOfDep>& depVarIndexes, struct1DArray<double,numOfDep>& depVarValues,
   tableContainer<MemSpace>  TDMS_table2,  
   intContainer<MemSpace>    TDMS_d_allIndepVarNo,
   tableContainer<MemSpace>  TDMS_indep,  
   tableContainer<MemSpace>  TDMS_ind_1 
    ) const {
       find_val<MemSpace>(one_cell_iv1,depVarIndexes,depVarValues,TDMS_table2,TDMS_d_allIndepVarNo,TDMS_indep,TDMS_ind_1);
    }
#if defined( HAVE_CUDA ) && defined( KOKKOS_ENABLE_CUDA )
    template< typename MemSpace, unsigned int numOfDep>
    KOKKOS_INLINE_FUNCTION 
    typename std::enable_if<std::is_same<MemSpace, Kokkos::CudaSpace>::value, void >::type
    find_val_type_correct( const struct1DArray<double,MAX_TABLE_DIMENSION>& one_cell_iv1, const struct1DArray<int,numOfDep>& depVarIndexes, struct1DArray<double,numOfDep>& depVarValues,
   tableContainer<MemSpace>  TDMS_table2,  
   intContainer<MemSpace>    TDMS_d_allIndepVarNo,
   tableContainer<MemSpace>  TDMS_indep,  
   tableContainer<MemSpace>  TDMS_ind_1 
    ) const {
      //printf("GPU table reading is being done incorrectly by the Arches Developers; Use CPU for this application.\n");
    find_val<MemSpace>(one_cell_iv1,depVarIndexes,depVarValues,TDMS_table2,TDMS_d_allIndepVarNo,TDMS_indep,TDMS_ind_1);
    }
#endif // end HAVE_CUDA && KOKKOS_ENABLE_CUDA
#endif // end UINTAH_ENABLE_KOKKOS

    template< typename MemSpace, unsigned int numOfDep>
#ifdef UINTAH_ENABLE_KOKKOS
    KOKKOS_INLINE_FUNCTION 
#else
   inline
#endif
    typename std::enable_if<std::is_same<MemSpace, UintahSpaces::HostSpace>::value, void >::type
    find_val_type_correct( const struct1DArray<double,MAX_TABLE_DIMENSION>& one_cell_iv1, const struct1DArray<int,numOfDep>& depVarIndexes, struct1DArray<double,numOfDep>& depVarValues,
#ifdef UINTAH_ENABLE_KOKKOS
   tableContainer<Kokkos::HostSpace>  TDMS_table2,  
   intContainer<Kokkos::HostSpace>    TDMS_d_allIndepVarNo,
   tableContainer<Kokkos::HostSpace>  TDMS_indep,  
   tableContainer<Kokkos::HostSpace>  TDMS_ind_1 
#else
   tableContainer  TDMS_table2,  
   intContainer    TDMS_d_allIndepVarNo,
   tableContainer  TDMS_indep,  
   tableContainer  TDMS_ind_1 
#endif
 ) const { 
#ifdef UINTAH_ENABLE_KOKKOS // We have to do this because we don't want to store the table in kokkos::hostSpace AND uintahSpaces::HostSpace
      find_val<Kokkos::HostSpace>(one_cell_iv1,depVarIndexes,depVarValues,TDMS_table2,TDMS_d_allIndepVarNo,TDMS_indep,TDMS_ind_1);
#else
      find_val<UintahSpaces::HostSpace>(one_cell_iv1,depVarIndexes,depVarValues,TDMS_table2,TDMS_d_allIndepVarNo,TDMS_indep,TDMS_ind_1);
#endif
    }


#ifdef UINTAH_ENABLE_KOKKOS
    template< typename MemSpace, unsigned int numOfDep>
    KOKKOS_INLINE_FUNCTION
    typename std::enable_if<std::is_same<MemSpace, Kokkos::HostSpace>::value, void >::type
    find_val_wrapper( const struct1DArray<double,MAX_TABLE_DIMENSION>& one_cell_iv1, const struct1DArray<int,numOfDep>& depVarIndexes, struct1DArray<double,numOfDep>& depVarValues){
       find_val<MemSpace>(one_cell_iv1,depVarIndexes,depVarValues,table2,d_allIndepVarNo,indep,ind_1);
    }
#if defined( HAVE_CUDA ) && defined( KOKKOS_ENABLE_CUDA )
    template< typename MemSpace, unsigned int numOfDep>
    KOKKOS_INLINE_FUNCTION 
    typename std::enable_if<std::is_same<MemSpace, Kokkos::CudaSpace>::value, void >::type
    find_val_wrapper( const struct1DArray<double,MAX_TABLE_DIMENSION>& one_cell_iv1, const struct1DArray<int,numOfDep>& depVarIndexes, struct1DArray<double,numOfDep>& depVarValues){
      //printf("GPU table reading is being done incorrectly by the Arches Developers; Use CPU for this application.\n");
    find_val<MemSpace>(one_cell_iv1,depVarIndexes,depVarValues,g_table2,g_d_allIndepVarNo,g_indep,g_ind_1);
    }
#endif // end HAVE_CUDA && KOKKOS_ENABLE_CUDA
#endif // end UINTAH_ENABLE_KOKKOS

    template< typename MemSpace, unsigned int numOfDep>
#ifdef UINTAH_ENABLE_KOKKOS
    KOKKOS_INLINE_FUNCTION 
#else
   inline
#endif
    typename std::enable_if<std::is_same<MemSpace, UintahSpaces::HostSpace>::value, void >::type
    find_val_wrapper( const struct1DArray<double,MAX_TABLE_DIMENSION>& one_cell_iv1, const struct1DArray<int,numOfDep>& depVarIndexes, struct1DArray<double,numOfDep>& depVarValues){
#ifdef UINTAH_ENABLE_KOKKOS // We have to do this because we don't want to store the table in kokkos::hostSpace AND uintahSpaces::HostSpace
      find_val<Kokkos::HostSpace>(one_cell_iv1,depVarIndexes,depVarValues,table2,d_allIndepVarNo,indep,ind_1);
#else
      find_val<UintahSpaces::HostSpace>(one_cell_iv1,depVarIndexes,depVarValues,table2,d_allIndepVarNo,indep,ind_1);
#endif
    }

    enum HighLow { iLow, iHigh};

    template< typename MemSpace, unsigned int numOfDep>
#ifdef UINTAH_ENABLE_KOKKOS
    KOKKOS_INLINE_FUNCTION 
#else
   inline
#endif
    void find_val( const struct1DArray<double,MAX_TABLE_DIMENSION>& iv, const struct1DArray<int,numOfDep>& var_index, struct1DArray<double,numOfDep>& var_values, 
#ifdef UINTAH_ENABLE_KOKKOS
   tableContainer<MemSpace>  TDMS_table2,  
   intContainer<MemSpace>    TDMS_d_allIndepVarNo,
   tableContainer<MemSpace>  TDMS_indep,  
   tableContainer<MemSpace>  TDMS_ind_1 
#else
   tableContainer  TDMS_table2,  
   intContainer    TDMS_d_allIndepVarNo,
   tableContainer  TDMS_indep,  
   tableContainer  TDMS_ind_1 
#endif
 ) const { 


     //////////////---------------------table constants ------------------------------//////
     //////////////-------these parameters are constant for all I J K ----------------//////
     //////////////-----------------( make them class members? )----------------------//////
      const int nDim = TDMS_d_allIndepVarNo.size();   // Number of dimensions
      const int npts = std::exp2(nDim); // double to int (danerous?)?
      const int oneD_switch= nDim == 1 ? 1 : 2;       // if/then switch for switching between 1-D and n-D tables
      const int nDim_withSwitch=nDim+1-oneD_switch;   //  nDim-1 except for 1D
      int dliniate[MAX_TABLE_DIMENSION]; // This should only be once instead of for each I J K (Conversion factors for each dimension, for transforming from N-D to 1D)
     //////////////-------------------------------------------------------------------//////



      double table_vals[MAX_TABLE_READS];   // container for values read from the table needed to compute the interpolent
      double distal_val[MAX_TABLE_DIMENSION+1]; //  delta_x / DX   (nDim + 1  except for 1D)
      int table_indices[MAX_TABLE_READS];   // container for table indices
      int index[2][MAX_TABLE_DIMENSION-1]; // high and low indexes
      int theSpecial[2][2]; // high and low indexes of the special IV (first independent variable)
     //////////////-------------------------------------------------------------------//////



      dliniate[0]=1;
      for( int  i=1 ; i<nDim; i++){
#ifdef UINTAH_ENABLE_KOKKOS
        dliniate[i]=dliniate[i-1]*TDMS_d_allIndepVarNo(i-1); // compute effective 1-D index
#else
        dliniate[i]=dliniate[i-1]*TDMS_d_allIndepVarNo[i-1]; // compute effective 1-D index
#endif
      }

      index[0][iLow]=0; // initialized for 1-D case
      index[0][iHigh]=0; // initialized for for 1-D case

       // ----------------perform search ------------//
       //  LINEAR search
      for (int j=0;  j< nDim-1 ; j++){
        
#ifdef UINTAH_ENABLE_KOKKOS
        if (iv[j+1] <  TDMS_indep(j, TDMS_d_allIndepVarNo(j+1)-1))
#else
        if (iv[j+1] <  TDMS_indep[j][TDMS_d_allIndepVarNo[j+1]-1])
#endif
         {
          int i=1;
#ifdef UINTAH_ENABLE_KOKKOS
          while ( iv[j+1]  >TDMS_indep(j, i)  )
#else
          while ( iv[j+1]  >TDMS_indep[j][i]  )
#endif
          {
            i++;
          }
            index[iHigh][j]=i;
            index[iLow][j]=i-1;
#ifdef UINTAH_ENABLE_KOKKOS
            distal_val[j+2]=(iv[j+1]-TDMS_indep(j, i-1))/(TDMS_indep(j, i)-TDMS_indep(j, i-1));
#else
            distal_val[j+2]=(iv[j+1]-TDMS_indep[j][i-1])/(TDMS_indep[j][i]-TDMS_indep[j][i-1]);
#endif
        }else{
#ifdef UINTAH_ENABLE_KOKKOS
            index[iHigh][j]=TDMS_d_allIndepVarNo(j+1)-1;
            index[iLow][j]=TDMS_d_allIndepVarNo(j+1)-2;
            distal_val[j+2]=(iv[j+1]-TDMS_indep(j, TDMS_d_allIndepVarNo[j+1]-2))/(TDMS_indep(j, TDMS_d_allIndepVarNo[j+1]-1)-TDMS_indep(j, TDMS_d_allIndepVarNo(j+1)-2));
#else
            index[iHigh][j]=TDMS_d_allIndepVarNo[j+1]-1;
            index[iLow][j]=TDMS_d_allIndepVarNo[j+1]-2;
            distal_val[j+2]=(iv[j+1]-TDMS_indep[j][TDMS_d_allIndepVarNo[j+1]-2])/(TDMS_indep[j][TDMS_d_allIndepVarNo[j+1]-1]-TDMS_indep[j][TDMS_d_allIndepVarNo[j+1]-2]);
#endif
=======
        });
    }


    enum HighLow { iLow, iHigh};


    inline std::vector<double> find_val( const std::vector<double>& iv, const std::vector<int>& var_index) {
     //////////////---------------------table constants ------------------------------//////
     //////////////-------these parameters are constant for all I J K ----------------//////
     //////////////-----------------( make them class members? )----------------------//////
      const int nDim = d_allIndepVarNo.size();   // Number of dimensions
      const int npts = std::exp2(nDim); // double to int (danerous?)?
      const int oneD_switch= nDim == 1 ? 1 : 2;       // if/then switch for switching between 1-D and n-D tables
      const int nDim_withSwitch=nDim+1-oneD_switch;   //  nDim-1 except for 1D
      int index[2][nDim_withSwitch]; // high and low indexes
      int dliniate[nDim]; // This should only be once instead of for each I J K (Conversion factors for each dimension, for transforming from N-D to 1D)
     //////////////-------------------------------------------------------------------//////



      double table_vals[npts];   // container for values read from the table needed to compute the interpolent
      double distal_val[nDim-1+oneD_switch]; //  delta_x / DX   (nDim + 1  except for 1D)
      int table_indices[npts];   // container for table indices
      int theSpecial[2][oneD_switch]; // high and low indexes of the special IV (first independent variable)



      std::vector<double> var_values (var_index.size(), 0.0 ); // This needs to be removed for portability and replaced with a view;

      dliniate[0]=1;
      for( int  i=1 ; i<nDim; i++){
        dliniate[i]=dliniate[i-1]*d_allIndepVarNo[i-1]; // compute effective 1-D index
      }

      index[0][iLow]=0; // initialized for 1-D case
      index[0][iHigh]=0; // initialized for for 1-D case

       // ----------------perform search ------------//
       //  LINEAR search
      for (int j=0;  j< nDim-1 ; j++){
        if (iv[j+1] <  indep[j][d_allIndepVarNo[j+1]-1]){
          int i=1;
          while ( iv[j+1]  >indep[j][i]  ){
            i++;
          }
            index[iHigh][j]=i;
            index[iLow][j]=i-1;
            distal_val[j+2]=(iv[j+1]-indep[j][i-1])/(indep[j][i]-indep[j][i-1]);
        }else{
            index[iHigh][j]=d_allIndepVarNo[j+1]-1;
            index[iLow][j]=d_allIndepVarNo[j+1]-2;
            distal_val[j+2]=(iv[j+1]-indep[j][d_allIndepVarNo[j+1]-2])/(indep[j][d_allIndepVarNo[j+1]-1]-indep[j][d_allIndepVarNo[j+1]-2]);
        }
      }


       // ----------------perform search AGAIN for special IV  (indepednent variable-------//
       // LINEAR search
      for (int iSp=0;  iSp< oneD_switch; iSp++){
          const int cur_index=index[iSp][nDim_withSwitch-1];
        if (iv[0] <  ind_1[cur_index][d_allIndepVarNo[0]-1]){
          int i=1;
          while ( iv[0]  >ind_1[cur_index][i]  ){
            i++;
          }
            theSpecial[iHigh][iSp]=i;
            theSpecial[iLow][iSp]=i-1;
            distal_val[iSp]=(iv[0]-ind_1[cur_index][i-1])/(ind_1[cur_index][i]-ind_1[cur_index][i-1]);
        }else{
            theSpecial[iHigh][iSp]=d_allIndepVarNo[0]-1;
            theSpecial[iLow] [iSp]=d_allIndepVarNo[0]-2;
            distal_val[iSp]=(iv[0]-ind_1[cur_index][d_allIndepVarNo[0]-2])/(ind_1[cur_index][d_allIndepVarNo[0]-1]-ind_1[cur_index][d_allIndepVarNo[0]-2]);
        }
      }


          // compute table indices
        for (int j=0; j<npts/2; j++){
          int table_index=0;
          int base2=npts/4;
          int high_or_low=false;
          for (int i=1; i<nDim; i++){
            high_or_low=j / base2 % 2;
            table_index+=dliniate[i]*index[high_or_low][i-1];
            base2/=2;
          }
          table_indices[j]=table_index+theSpecial[iLow][high_or_low];
          table_indices[npts/2+j]=table_index+theSpecial[iHigh][high_or_low];
>>>>>>> 89148391
        }
      }


<<<<<<< HEAD
       // ----------------perform search AGAIN for special IV  (indepednent variable-------//
       // LINEAR search
      for (int iSp=0;  iSp< oneD_switch; iSp++){
          const int cur_index=index[iSp][nDim_withSwitch-1];
#ifdef UINTAH_ENABLE_KOKKOS
        if (iv[0] <  TDMS_ind_1(cur_index, TDMS_d_allIndepVarNo(0)-1))
#else
        if (iv[0] <  TDMS_ind_1[cur_index][TDMS_d_allIndepVarNo[0]-1])
#endif
       {
          int i=1;
#ifdef UINTAH_ENABLE_KOKKOS
          while ( iv[0]  >TDMS_ind_1(cur_index, i)  )
#else
          while ( iv[0]  >TDMS_ind_1[cur_index][i]  )
#endif
          {
            i++;
=======
        for (unsigned int k = 0; k < var_index.size(); k++) {
 /////      get values from table
        for (int j=0; j<npts; j++){
#ifdef UINTAH_ENABLE_KOKKOS
            table_vals[j]=table2(var_index[k],table_indices[j]);
#else
            table_vals[j]=table2[var_index[k]][table_indices[j]];
#endif
>>>>>>> 89148391
          }
            theSpecial[iHigh][iSp]=i;
            theSpecial[iLow][iSp]=i-1;
#ifdef UINTAH_ENABLE_KOKKOS
            distal_val[iSp]=(iv[0]-TDMS_ind_1(cur_index, i-1))/(TDMS_ind_1(cur_index, i)-TDMS_ind_1(cur_index, i-1));
#else
            distal_val[iSp]=(iv[0]-TDMS_ind_1[cur_index][i-1])/(TDMS_ind_1[cur_index][i]-TDMS_ind_1[cur_index][i-1]);
#endif
        }else{
#ifdef UINTAH_ENABLE_KOKKOS
            theSpecial[iHigh][iSp]=TDMS_d_allIndepVarNo(0)-1;
            theSpecial[iLow] [iSp]=TDMS_d_allIndepVarNo(0)-2;
            distal_val[iSp]=(iv[0]-TDMS_ind_1(cur_index, TDMS_d_allIndepVarNo(0)-2))/(TDMS_ind_1(cur_index, TDMS_d_allIndepVarNo[0]-1)-TDMS_ind_1(cur_index, TDMS_d_allIndepVarNo(0)-2));
#else
            theSpecial[iHigh][iSp]=TDMS_d_allIndepVarNo[0]-1;
            theSpecial[iLow] [iSp]=TDMS_d_allIndepVarNo[0]-2;
            distal_val[iSp]=(iv[0]-TDMS_ind_1[cur_index][TDMS_d_allIndepVarNo[0]-2])/(TDMS_ind_1[cur_index][TDMS_d_allIndepVarNo[0]-1]-TDMS_ind_1[cur_index][TDMS_d_allIndepVarNo[0]-2]);
#endif
        }
      }


<<<<<<< HEAD
          // compute table indices
        for (int j=0; j<npts/2; j++){
          int table_index=0;
          int base2=npts/4;
          int high_or_low=false;
          for (int i=1; i<nDim; i++){
            high_or_low=j / base2 % 2;
            table_index+=dliniate[i]*index[high_or_low][i-1];
            base2/=2;
          }
          table_indices[j]=table_index+theSpecial[iLow][high_or_low];
          table_indices[npts/2+j]=table_index+theSpecial[iHigh][high_or_low];
        }


        for (unsigned int k = 0; k < var_index.runTime_size; k++) {
 /////      get values from table
        for (int j=0; j<npts; j++){
#ifdef UINTAH_ENABLE_KOKKOS
            table_vals[j]=TDMS_table2(var_index[k],table_indices[j]);
#else
            table_vals[j]=TDMS_table2[var_index[k]][table_indices[j]];
#endif
          }


=======
>>>>>>> 89148391
 /////     do special interpolation for the first IV
            int remaining_points=npts/2;
              for (int i=0; i < remaining_points; i++) {
                table_vals[i]=table_vals[i]*(1. - distal_val[i % 2]) + table_vals[i+remaining_points]*distal_val[i % 2];
<<<<<<< HEAD
              }

 /////     do interpolation for all other IVs
            for (int j = 0; j < nDim-1; j++) {
              remaining_points /= 2;
              const double distl=distal_val[j+2];
              for (int i=0; i < remaining_points; i++) {
                table_vals[i]=table_vals[i]*(1. - distl) + table_vals[i+remaining_points]*distl;
              }
            }
            var_values[k] =table_vals[0];
        } // end K

      return ;

    }



//I always thought these access functions were silly, but these actually does something; template meta progrimming
  template<typename MemSpace>
typename std::enable_if<std::is_same<MemSpace, UintahSpaces::HostSpace>::value, 
#ifdef UINTAH_ENABLE_KOKKOS
tableContainer<Kokkos::HostSpace>
#else
tableContainer
#endif
 >::type
  getTable(){
    return table2;
  }

=======
              }

 /////     do interpolation for all other IVs
            for (int j = 0; j < nDim-1; j++) {
              remaining_points /= 2;
              const double distl=distal_val[j+2];
              for (int i=0; i < remaining_points; i++) {
                table_vals[i]=table_vals[i]*(1. - distl) + table_vals[i+remaining_points]*distl;
              }
            }
            var_values[k] =table_vals[0];
        } // end K
>>>>>>> 89148391

  template<typename MemSpace>
typename std::enable_if<std::is_same<MemSpace, UintahSpaces::HostSpace>::value, 
#ifdef UINTAH_ENABLE_KOKKOS  
intContainer<Kokkos::HostSpace>
#else
intContainer
#endif
 >::type
  getInts(){
    return d_allIndepVarNo;
  }

<<<<<<< HEAD

  template<typename MemSpace>
typename std::enable_if<std::is_same<MemSpace, UintahSpaces::HostSpace>::value, 
#ifdef UINTAH_ENABLE_KOKKOS
tableContainer<Kokkos::HostSpace>
#else
tableContainer
#endif
 >::type
  getSecondaryVar(){
    return indep;
  }


  template<typename MemSpace>
typename std::enable_if<std::is_same<MemSpace, UintahSpaces::HostSpace>::value, 
#ifdef UINTAH_ENABLE_KOKKOS 
tableContainer<Kokkos::HostSpace>
#else
tableContainer
#endif
 >::type
  getPrimaryVar(){
    return ind_1;
  }


#ifdef UINTAH_ENABLE_KOKKOS
  template<typename MemSpace>
typename std::enable_if<std::is_same<MemSpace, Kokkos::HostSpace>::value, tableContainer<Kokkos::HostSpace> >::type
  getPrimaryVar(){
    return ind_1;
  }


  template<typename MemSpace>
typename std::enable_if<std::is_same<MemSpace, Kokkos::HostSpace>::value, tableContainer<Kokkos::HostSpace> >::type
  getSecondaryVar(){
    return indep;
  }


  template<typename MemSpace>
typename std::enable_if<std::is_same<MemSpace, Kokkos::HostSpace>::value, intContainer<Kokkos::HostSpace> >::type
  getInts(){
    return d_allIndepVarNo;
  }


  template<typename MemSpace>
typename std::enable_if<std::is_same<MemSpace, Kokkos::HostSpace>::value, tableContainer<Kokkos::HostSpace> >::type
  getTable(){
    return table2;
  }
#endif

#if defined( HAVE_CUDA ) && defined( KOKKOS_ENABLE_CUDA )
  template<typename MemSpace>
typename std::enable_if<std::is_same<MemSpace, Kokkos::CudaSpace>::value, tableContainer<Kokkos::CudaSpace> >::type
  getTable(){
    return g_table2;
  }

  template<typename MemSpace>
typename std::enable_if<std::is_same<MemSpace, Kokkos::CudaSpace>::value, intContainer<Kokkos::CudaSpace> >::type
  getInts(){
    return g_d_allIndepVarNo;
  }

  template<typename MemSpace>
typename std::enable_if<std::is_same<MemSpace, Kokkos::CudaSpace>::value, tableContainer<Kokkos::CudaSpace> >::type
  getSecondaryVar(){
    return g_indep;
  }

  template<typename MemSpace>
typename std::enable_if<std::is_same<MemSpace, Kokkos::CudaSpace>::value, tableContainer<Kokkos::CudaSpace> >::type
  getPrimaryVar(){
    return g_ind_1;
  }
#endif

  protected:

#ifdef UINTAH_ENABLE_KOKKOS // HARD CODED TO RUN ON CPU ONLY (HOST SPACE)  and optimized for GPU (layoutLeft??)
    tableContainer<Kokkos::HostSpace> table2;          // All dependent variables
    intContainer<Kokkos::HostSpace>   d_allIndepVarNo; // size of independent variable array, for all independent variables
    tableContainer<Kokkos::HostSpace> indep;           // independent variables 1 to N-1
    tableContainer<Kokkos::HostSpace> ind_1;           // independent variable N
#else
    tableContainer table2;          // All dependent variables
    intContainer   d_allIndepVarNo; // size of independent variable array, for all independent variables
    tableContainer indep;           // independent variables 1 to N-1
    tableContainer ind_1;           // independent variable N
#endif

  public:   // avoids re-order warning

    const ClassicTableInfo tableInfo; // variable names, units, and table keys

#if defined( HAVE_CUDA ) && defined( KOKKOS_ENABLE_CUDA )
  protected:
    tableContainer<Kokkos::CudaSpace> g_table2;          // All dependent variables
    intContainer<Kokkos::CudaSpace>   g_d_allIndepVarNo; // size of independent variable array, for all independent variables
    tableContainer<Kokkos::CudaSpace> g_indep;           // independent variables 1 to N-1
    tableContainer<Kokkos::CudaSpace> g_ind_1;           // independent variable N
#endif
=======
    }



  protected:

    tableContainer  table2;  // All dependent variables
    const std::vector<int>&  d_allIndepVarNo; // size of independent variable array, for all independent variables
    const std::vector< std::vector <double> >&  indep;  // independent variables 1 to N-1
    const std::vector< std::vector <double > >&  ind_1; // independent variable N
  public:   // avoids re-order warning
    const ClassicTableInfo tableInfo; // variable names, units, and table keys
>>>>>>> 89148391

  };
}
#endif<|MERGE_RESOLUTION|>--- conflicted
+++ resolved
@@ -1,11 +1,7 @@
 /*
  * The MIT Licbense
  *
-<<<<<<< HEAD
- * Copyright (c) 1997-2019 The University of Utah
-=======
  * Copyright (c) 1997-2020 The University of Utah
->>>>>>> 89148391
  *
  * Permission is hereby granted, free of charge, to any person obtaining a copy
  * of this software and associated documentation files (the "Software"), to
@@ -60,7 +56,6 @@
 */
 namespace Uintah {
 #ifdef UINTAH_ENABLE_KOKKOS  // HARD CODED TO RUN ON CPU ONLY (HOST SPACE)  and optimized for GPU (layoutLeft??)
-<<<<<<< HEAD
 template <typename MemSpace>
 using tempIntContainer   = Kokkos::View<int*,     Kokkos::LayoutLeft, MemSpace, Kokkos::MemoryTraits<Kokkos::RandomAccess> >;
 template <typename MemSpace>
@@ -69,10 +64,6 @@
 using tempTableContainer = Kokkos::View<double**, Kokkos::LayoutLeft, MemSpace, Kokkos::MemoryTraits<Kokkos::RandomAccess> >;
 template <typename MemSpace>
 using tableContainer     = Kokkos::View<double**, Kokkos::LayoutLeft, MemSpace, Kokkos::MemoryTraits<Kokkos::RandomAccess> >;
-=======
-typedef Kokkos::View<double**,  Kokkos::LayoutLeft,Kokkos::HostSpace, Kokkos::MemoryTraits<Kokkos::RandomAccess> > tempTableContainer;
-typedef Kokkos::View<const double**,   Kokkos::LayoutLeft,Kokkos::HostSpace, Kokkos::MemoryTraits<Kokkos::RandomAccess>  > tableContainer ;
->>>>>>> 89148391
 #else
 typedef std::vector<int> tempIntContainer;
 typedef const std::vector<int> &intContainer;
@@ -165,7 +156,6 @@
 }
 
            ~Interp_class() {
-<<<<<<< HEAD
 #ifdef UINTAH_ENABLE_KOKKOS
         // no delete needed due to kokkos smart pointers
 #else
@@ -184,26 +174,6 @@
 
     struct1DArray<int,MAX_TABLE_DIMENSION>     index_map (indep_storage.runTime_size);
     for (unsigned int ix = 0 ; ix<indep_storage.runTime_size; ix++){
-=======
-            delete &ind_1;
-            delete &d_allIndepVarNo;
-            delete &indep;
-#ifdef UINTAH_ENABLE_KOKKOS
-        // no delete needed due to kokkos smart pointers
-#else
-            delete &table2;
-#endif
-                }
-
-  template<class TYPE>
-  void getState( std::vector< TYPE > &indep_storage,
-                 std::vector<CCVariable<double> > &dep_storage,
-                 std::vector<std::string> requestedInd_var,
-                 const Patch* patch, const std::vector<int> depVar_indices={} ){
-
-    std::vector<int>     index_map (indep_storage.size());
-    for (unsigned int ix = 0 ; ix<indep_storage.size(); ix++){
->>>>>>> 89148391
       index_map[ix]=ix;
     }
 
@@ -236,21 +206,8 @@
 
         struct1DArray<double,MAX_TABLE_DIMENSION> iv(indep_storage.runTime_size);
         // fill independent variables
-<<<<<<< HEAD
         for (unsigned int ix = 0 ; ix<indep_storage.runTime_size; ix++) {
         iv[ix]=indep_storage[index_map[ix]](i,j,k);
-=======
-        for (unsigned int ix = 0 ; ix<indep_storage.size(); ix++) {
-        one_cell_iv1[ix]=indep_storage[index_map[ix]](i,j,k);
-        }
-
-        std::vector<double> depVarValues;
-        //get all the needed varaible values from table with only one search
-        depVarValues = find_val(one_cell_iv1, depVarIndexes );// would it be faster to pass by reference?  ~12 dependent variables for coal in 1-2017
-
-        for (unsigned int ix = 0 ; ix<dep_storage.size(); ix++) {
-        dep_storage[ix](i,j,k) = depVarValues[ix];
->>>>>>> 89148391
         }
 
         struct1DArray<double,max_dep_var> var_values;
@@ -276,7 +233,6 @@
       }
 
 
-<<<<<<< HEAD
       double table_vals[MAX_TABLE_READS];   // container for values read from the table needed to compute the interpolent
       double distal_val[MAX_TABLE_DIMENSION+1]; //  delta_x / DX   (nDim + 1  except for 1D)
       int table_indices[MAX_TABLE_READS];   // container for table indices 
@@ -605,60 +561,6 @@
             index[iLow][j]=TDMS_d_allIndepVarNo[j+1]-2;
             distal_val[j+2]=(iv[j+1]-TDMS_indep[j][TDMS_d_allIndepVarNo[j+1]-2])/(TDMS_indep[j][TDMS_d_allIndepVarNo[j+1]-1]-TDMS_indep[j][TDMS_d_allIndepVarNo[j+1]-2]);
 #endif
-=======
-        });
-    }
-
-
-    enum HighLow { iLow, iHigh};
-
-
-    inline std::vector<double> find_val( const std::vector<double>& iv, const std::vector<int>& var_index) {
-     //////////////---------------------table constants ------------------------------//////
-     //////////////-------these parameters are constant for all I J K ----------------//////
-     //////////////-----------------( make them class members? )----------------------//////
-      const int nDim = d_allIndepVarNo.size();   // Number of dimensions
-      const int npts = std::exp2(nDim); // double to int (danerous?)?
-      const int oneD_switch= nDim == 1 ? 1 : 2;       // if/then switch for switching between 1-D and n-D tables
-      const int nDim_withSwitch=nDim+1-oneD_switch;   //  nDim-1 except for 1D
-      int index[2][nDim_withSwitch]; // high and low indexes
-      int dliniate[nDim]; // This should only be once instead of for each I J K (Conversion factors for each dimension, for transforming from N-D to 1D)
-     //////////////-------------------------------------------------------------------//////
-
-
-
-      double table_vals[npts];   // container for values read from the table needed to compute the interpolent
-      double distal_val[nDim-1+oneD_switch]; //  delta_x / DX   (nDim + 1  except for 1D)
-      int table_indices[npts];   // container for table indices
-      int theSpecial[2][oneD_switch]; // high and low indexes of the special IV (first independent variable)
-
-
-
-      std::vector<double> var_values (var_index.size(), 0.0 ); // This needs to be removed for portability and replaced with a view;
-
-      dliniate[0]=1;
-      for( int  i=1 ; i<nDim; i++){
-        dliniate[i]=dliniate[i-1]*d_allIndepVarNo[i-1]; // compute effective 1-D index
-      }
-
-      index[0][iLow]=0; // initialized for 1-D case
-      index[0][iHigh]=0; // initialized for for 1-D case
-
-       // ----------------perform search ------------//
-       //  LINEAR search
-      for (int j=0;  j< nDim-1 ; j++){
-        if (iv[j+1] <  indep[j][d_allIndepVarNo[j+1]-1]){
-          int i=1;
-          while ( iv[j+1]  >indep[j][i]  ){
-            i++;
-          }
-            index[iHigh][j]=i;
-            index[iLow][j]=i-1;
-            distal_val[j+2]=(iv[j+1]-indep[j][i-1])/(indep[j][i]-indep[j][i-1]);
-        }else{
-            index[iHigh][j]=d_allIndepVarNo[j+1]-1;
-            index[iLow][j]=d_allIndepVarNo[j+1]-2;
-            distal_val[j+2]=(iv[j+1]-indep[j][d_allIndepVarNo[j+1]-2])/(indep[j][d_allIndepVarNo[j+1]-1]-indep[j][d_allIndepVarNo[j+1]-2]);
         }
       }
 
@@ -667,71 +569,23 @@
        // LINEAR search
       for (int iSp=0;  iSp< oneD_switch; iSp++){
           const int cur_index=index[iSp][nDim_withSwitch-1];
-        if (iv[0] <  ind_1[cur_index][d_allIndepVarNo[0]-1]){
+#ifdef UINTAH_ENABLE_KOKKOS
+        if (iv[0] <  TDMS_ind_1(cur_index, TDMS_d_allIndepVarNo(0)-1))
+#else
+        if (iv[0] <  TDMS_ind_1[cur_index][TDMS_d_allIndepVarNo[0]-1])
+#endif
+       {
           int i=1;
-          while ( iv[0]  >ind_1[cur_index][i]  ){
+#ifdef UINTAH_ENABLE_KOKKOS
+          while ( iv[0]  >TDMS_ind_1(cur_index, i)  )
+#else
+          while ( iv[0]  >TDMS_ind_1[cur_index][i]  )
+#endif
+          {
             i++;
           }
             theSpecial[iHigh][iSp]=i;
             theSpecial[iLow][iSp]=i-1;
-            distal_val[iSp]=(iv[0]-ind_1[cur_index][i-1])/(ind_1[cur_index][i]-ind_1[cur_index][i-1]);
-        }else{
-            theSpecial[iHigh][iSp]=d_allIndepVarNo[0]-1;
-            theSpecial[iLow] [iSp]=d_allIndepVarNo[0]-2;
-            distal_val[iSp]=(iv[0]-ind_1[cur_index][d_allIndepVarNo[0]-2])/(ind_1[cur_index][d_allIndepVarNo[0]-1]-ind_1[cur_index][d_allIndepVarNo[0]-2]);
-        }
-      }
-
-
-          // compute table indices
-        for (int j=0; j<npts/2; j++){
-          int table_index=0;
-          int base2=npts/4;
-          int high_or_low=false;
-          for (int i=1; i<nDim; i++){
-            high_or_low=j / base2 % 2;
-            table_index+=dliniate[i]*index[high_or_low][i-1];
-            base2/=2;
-          }
-          table_indices[j]=table_index+theSpecial[iLow][high_or_low];
-          table_indices[npts/2+j]=table_index+theSpecial[iHigh][high_or_low];
->>>>>>> 89148391
-        }
-      }
-
-
-<<<<<<< HEAD
-       // ----------------perform search AGAIN for special IV  (indepednent variable-------//
-       // LINEAR search
-      for (int iSp=0;  iSp< oneD_switch; iSp++){
-          const int cur_index=index[iSp][nDim_withSwitch-1];
-#ifdef UINTAH_ENABLE_KOKKOS
-        if (iv[0] <  TDMS_ind_1(cur_index, TDMS_d_allIndepVarNo(0)-1))
-#else
-        if (iv[0] <  TDMS_ind_1[cur_index][TDMS_d_allIndepVarNo[0]-1])
-#endif
-       {
-          int i=1;
-#ifdef UINTAH_ENABLE_KOKKOS
-          while ( iv[0]  >TDMS_ind_1(cur_index, i)  )
-#else
-          while ( iv[0]  >TDMS_ind_1[cur_index][i]  )
-#endif
-          {
-            i++;
-=======
-        for (unsigned int k = 0; k < var_index.size(); k++) {
- /////      get values from table
-        for (int j=0; j<npts; j++){
-#ifdef UINTAH_ENABLE_KOKKOS
-            table_vals[j]=table2(var_index[k],table_indices[j]);
-#else
-            table_vals[j]=table2[var_index[k]][table_indices[j]];
-#endif
->>>>>>> 89148391
-          }
-            theSpecial[iHigh][iSp]=i;
-            theSpecial[iLow][iSp]=i-1;
 #ifdef UINTAH_ENABLE_KOKKOS
             distal_val[iSp]=(iv[0]-TDMS_ind_1(cur_index, i-1))/(TDMS_ind_1(cur_index, i)-TDMS_ind_1(cur_index, i-1));
 #else
@@ -751,7 +605,6 @@
       }
 
 
-<<<<<<< HEAD
           // compute table indices
         for (int j=0; j<npts/2; j++){
           int table_index=0;
@@ -778,13 +631,10 @@
           }
 
 
-=======
->>>>>>> 89148391
  /////     do special interpolation for the first IV
             int remaining_points=npts/2;
               for (int i=0; i < remaining_points; i++) {
                 table_vals[i]=table_vals[i]*(1. - distal_val[i % 2]) + table_vals[i+remaining_points]*distal_val[i % 2];
-<<<<<<< HEAD
               }
 
  /////     do interpolation for all other IVs
@@ -817,20 +667,6 @@
     return table2;
   }
 
-=======
-              }
-
- /////     do interpolation for all other IVs
-            for (int j = 0; j < nDim-1; j++) {
-              remaining_points /= 2;
-              const double distl=distal_val[j+2];
-              for (int i=0; i < remaining_points; i++) {
-                table_vals[i]=table_vals[i]*(1. - distl) + table_vals[i+remaining_points]*distl;
-              }
-            }
-            var_values[k] =table_vals[0];
-        } // end K
->>>>>>> 89148391
 
   template<typename MemSpace>
 typename std::enable_if<std::is_same<MemSpace, UintahSpaces::HostSpace>::value, 
@@ -844,7 +680,6 @@
     return d_allIndepVarNo;
   }
 
-<<<<<<< HEAD
 
   template<typename MemSpace>
 typename std::enable_if<std::is_same<MemSpace, UintahSpaces::HostSpace>::value, 
@@ -952,20 +787,6 @@
     tableContainer<Kokkos::CudaSpace> g_indep;           // independent variables 1 to N-1
     tableContainer<Kokkos::CudaSpace> g_ind_1;           // independent variable N
 #endif
-=======
-    }
-
-
-
-  protected:
-
-    tableContainer  table2;  // All dependent variables
-    const std::vector<int>&  d_allIndepVarNo; // size of independent variable array, for all independent variables
-    const std::vector< std::vector <double> >&  indep;  // independent variables 1 to N-1
-    const std::vector< std::vector <double > >&  ind_1; // independent variable N
-  public:   // avoids re-order warning
-    const ClassicTableInfo tableInfo; // variable names, units, and table keys
->>>>>>> 89148391
 
   };
 }
