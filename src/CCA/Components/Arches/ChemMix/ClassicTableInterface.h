/*
 * The MIT License
 *
<<<<<<< HEAD
 * Copyright (c) 1997-2019 The University of Utah
=======
 * Copyright (c) 1997-2020 The University of Utah
>>>>>>> 89148391
 *
 * Permission is hereby granted, free of charge, to any person obtaining a copy
 * of this software and associated documentation files (the "Software"), to
 * deal in the Software without restriction, including without limitation the
 * rights to use, copy, modify, merge, publish, distribute, sublicense, and/or
 * sell copies of the Software, and to permit persons to whom the Software is
 * furnished to do so, subject to the following conditions:
 *
 * The above copyright notice and this permission notice shall be included in
 * all copies or substantial portions of the Software.
 *
 * THE SOFTWARE IS PROVIDED "AS IS", WITHOUT WARRANTY OF ANY KIND, EXPRESS OR
 * IMPLIED, INCLUDING BUT NOT LIMITED TO THE WARRANTIES OF MERCHANTABILITY,
 * FITNESS FOR A PARTICULAR PURPOSE AND NONINFRINGEMENT. IN NO EVENT SHALL THE
 * AUTHORS OR COPYRIGHT HOLDERS BE LIABLE FOR ANY CLAIM, DAMAGES OR OTHER
 * LIABILITY, WHETHER IN AN ACTION OF CONTRACT, TORT OR OTHERWISE, ARISING
 * FROM, OUT OF OR IN CONNECTION WITH THE SOFTWARE OR THE USE OR OTHER DEALINGS
 * IN THE SOFTWARE.
 */

//----- ClassicTableInterface.h --------------------------------------------------

#ifndef Uintah_Component_Arches_ClassicTableInterface_h
#define Uintah_Component_Arches_ClassicTableInterface_h

#include <sci_defs/kokkos_defs.h>
#include <CCA/Components/Arches/ChemMixV2/ClassicTable.h>

<<<<<<< HEAD
#define MAX_NUM_DEP_VARS 15

=======
>>>>>>> 89148391
/**
 * @class  ClassicTableInterface
 * @author Jeremy Thornock
 * @date   Jan 2011
 *
 * @brief Table interface for those created with the Classic Arches Format
 *
 * @todo
 *
 * @details
 * This class provides and interface to classic Arches formatted tables.
 * Any variable that is saved to the UDA in the dataarchiver block is automatically given a VarLabel.
 *
 * If you have trouble reading your table, you can "setenv SCI_DEBUG TABLE_DEBUG:+" to get a
 * report of what is going on in the table reader.
 *
 *
*/


namespace Uintah {


class ArchesLabel;
class MPMArchesLabel;
class TimeIntegratorLabel;
class BoundaryCondition_new;
class MixingRxnModel;

class ClassicTableInterface : public MixingRxnModel {

public:

  ClassicTableInterface( MaterialManagerP& materialManager );

  ~ClassicTableInterface();

  void problemSetup( const ProblemSpecP& params );

  /** @brief Gets the thermochemical state for a patch
      @param initialize         Tells the method to allocateAndPut
      @param modify_ref_den     Tells the method to modify the reference density */
  void sched_getState( const LevelP& level,
                       SchedulerP& sched,
                       const int time_substep,
                       const bool initialize,
                       const bool modify_ref_den );

  /** @brief Gets the thermochemical state for a patch
      @param initialize         Tells the method to allocateAndPut
      @param modify_ref_den     Tells the method to modify the reference density */
  void getState( const ProcessorGroup* pc,
                 const PatchSubset* patches,
                 const MaterialSubset* matls,
                 DataWarehouse* old_dw,
                 DataWarehouse* new_dw,
                 const int time_substep,
                 const bool initialize,
                 const bool modify_ref_den );


  /** @brief returns the heat loss bounds from the table **/
  inline std::vector<double> get_hl_bounds(){
    std::vector<double> bounds;
    bounds.push_back(d_hl_lower_bound);
    bounds.push_back(d_hl_upper_bound);
    return bounds; };

  /*********interp derived classes*****************************************/

  /** @brief A base class for Interpolation */

  //*******************************************end interp classes//

  typedef std::map<std::string, DepVarCont >       DepVarMap;
  typedef std::map<std::string, int >               IndexMap;

  /** @brief Return a table lookup for a variable given the independent variable space. **/
  double getTableValue( std::vector<double>, std::string );

  /** @brief Match the requested dependent variable with their table index. **/
  void tableMatching();

  /** @brief Return a table lookup for a variable given the independent variables and set of inerts (may be an empty set) - Grid wise **/
  double getTableValue( std::vector<double> iv, std::string depend_varname, StringToCCVar inert_mixture_fractions, IntVector c);

  /** @brief Return a table lookup for a variable given the independent variables and set of inerts (may be an empty set) - single point wise**/
  double getTableValue( std::vector<double> iv, std::string depend_varname, doubleMap inert_mixture_fractions, bool do_inverse = false );

  /** @brief Method to find the index for any dependent variable.  **/
  int inline findIndex( std::string name ){

    int index = -1;

    for ( int i = 0; i < d_varscount; i++ ) {

      if ( name.compare( d_allDepVarNames[i] ) == 0 ) {
        index = i;
        break;
      }
    }

    if ( index == -1 ) {
      std::ostringstream exception;
      exception << "Error: The variable " << name << " was not found in the table." << "\n" <<
        "Please check your input file and try again. Total variables in table = " << d_allDepVarNames.size()<< std::endl;
      throw InternalError(exception.str(),__FILE__,__LINE__);
    }

    return index;
  }

private:

  Interp_class<MAX_NUM_DEP_VARS> * ND_interp; ///< classic table object

  bool d_table_isloaded;    ///< Boolean: has the table been loaded?

  // Specifically for the classic table:
  double d_hl_lower_bound;  ///< Heat loss lower bound
  double d_hl_upper_bound;  ///< Heat loss upper bound


  int d_indepvarscount;       ///< Number of independent variables
  int d_varscount;            ///< Total dependent variables
  int d_nDepVars;             ///< number of dependent variables requested by arches

<<<<<<< HEAD
=======
  std::vector<int>    d_allIndepVarNum;         ///< Vector storing the grid size for the Independent variables


>>>>>>> 89148391
  std::string d_enthalpy_name;

  IndexMap d_depVarIndexMap;                      ///< Reference to the integer location of the variable
  IndexMap d_enthalpyVarIndexMap;                 ///< Reference to the integer location of variables for heat loss calculation


  /// A dependent variable wrapper
  void getIndexInfo();
  void getEnthalpyIndexInfo();

}; // end class ClassicTableInterface
} // end namespace Uintah

#endif<|MERGE_RESOLUTION|>--- conflicted
+++ resolved
@@ -1,11 +1,7 @@
 /*
  * The MIT License
  *
-<<<<<<< HEAD
- * Copyright (c) 1997-2019 The University of Utah
-=======
  * Copyright (c) 1997-2020 The University of Utah
->>>>>>> 89148391
  *
  * Permission is hereby granted, free of charge, to any person obtaining a copy
  * of this software and associated documentation files (the "Software"), to
@@ -34,11 +30,8 @@
 #include <sci_defs/kokkos_defs.h>
 #include <CCA/Components/Arches/ChemMixV2/ClassicTable.h>
 
-<<<<<<< HEAD
 #define MAX_NUM_DEP_VARS 15
 
-=======
->>>>>>> 89148391
 /**
  * @class  ClassicTableInterface
  * @author Jeremy Thornock
@@ -166,12 +159,6 @@
   int d_varscount;            ///< Total dependent variables
   int d_nDepVars;             ///< number of dependent variables requested by arches
 
-<<<<<<< HEAD
-=======
-  std::vector<int>    d_allIndepVarNum;         ///< Vector storing the grid size for the Independent variables
-
-
->>>>>>> 89148391
   std::string d_enthalpy_name;
 
   IndexMap d_depVarIndexMap;                      ///< Reference to the integer location of the variable
