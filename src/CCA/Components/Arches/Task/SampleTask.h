#ifndef Uintah_Component_Arches_SampleTask_h
#define Uintah_Component_Arches_SampleTask_h

#include <CCA/Components/Arches/Task/TaskInterface.h>

namespace Uintah {

  class SampleTask : public TaskInterface {

public:

    SampleTask( std::string task_name, int matl_index );
    ~SampleTask();

    TaskAssignedExecutionSpace loadTaskComputeBCsFunctionPointers();

    TaskAssignedExecutionSpace loadTaskInitializeFunctionPointers();

    TaskAssignedExecutionSpace loadTaskEvalFunctionPointers();

    TaskAssignedExecutionSpace loadTaskTimestepInitFunctionPointers();

    TaskAssignedExecutionSpace loadTaskRestartInitFunctionPointers();

    void problemSetup( ProblemSpecP& db );

    void register_initialize( std::vector<ArchesFieldContainer::VariableInformation>& variable_registry, const bool packed_tasks );

    void register_timestep_init( std::vector<ArchesFieldContainer::VariableInformation>& variable_registry, const bool packed_tasks ){}

<<<<<<< HEAD
    void register_timestep_eval( std::vector<ArchesFieldContainer::VariableInformation>& variable_registry, const int time_substep , const bool packed_tasks );

    void register_compute_bcs( std::vector<ArchesFieldContainer::VariableInformation>& variable_registry, const int time_substep , const bool packed_tasks ){}
=======
    void register_timestep_eval( std::vector<ArchesFieldContainer::VariableInformation>& variable_registry, const int time_substep, const bool packed_tasks );

    void register_compute_bcs( std::vector<ArchesFieldContainer::VariableInformation>& variable_registry, const int time_substep, const bool packed_tasks ){}
>>>>>>> ef3bc14f

    template <typename ExecSpace, typename MemSpace>
    void compute_bcs( const Patch* patch, ArchesTaskInfoManager* tsk_info, ExecutionObject<ExecSpace, MemSpace>& execObj ){}

    template <typename ExecSpace, typename MemSpace>
    void initialize( const Patch* patch, ArchesTaskInfoManager* tsk_info, ExecutionObject<ExecSpace, MemSpace>& execObj );

<<<<<<< HEAD
    template <typename ExecSpace, typename MemSpace>
    void timestep_init( const Patch* patch, ArchesTaskInfoManager* tsk_info, ExecutionObject<ExecSpace, MemSpace>& execObj );
=======
    void timestep_init( const Patch* patch, ArchesTaskInfoManager* tsk_info ){}
>>>>>>> ef3bc14f

    template <typename ExecSpace, typename MemSpace>
    void eval( const Patch* patch, ArchesTaskInfoManager* tsk_info, ExecutionObject<ExecSpace, MemSpace>& execObj );

    void create_local_labels(){

      register_new_variable<CCVariable<double> >("a_sample_field");
      register_new_variable<CCVariable<double> >("a_result_field");

    };

    //Build instructions for this (SampleTask) class.
    class Builder : public TaskInterface::TaskBuilder {

      public:

      Builder( std::string task_name, int matl_index ) : m_task_name(task_name), m_matl_index(matl_index){}
      ~Builder(){}

      SampleTask* build()
      { return scinew SampleTask( m_task_name, m_matl_index ); }

      private:

      std::string m_task_name;
      int m_matl_index;

    };

private:

    double _value;

  };
}
#endif<|MERGE_RESOLUTION|>--- conflicted
+++ resolved
@@ -28,15 +28,9 @@
 
     void register_timestep_init( std::vector<ArchesFieldContainer::VariableInformation>& variable_registry, const bool packed_tasks ){}
 
-<<<<<<< HEAD
-    void register_timestep_eval( std::vector<ArchesFieldContainer::VariableInformation>& variable_registry, const int time_substep , const bool packed_tasks );
-
-    void register_compute_bcs( std::vector<ArchesFieldContainer::VariableInformation>& variable_registry, const int time_substep , const bool packed_tasks ){}
-=======
     void register_timestep_eval( std::vector<ArchesFieldContainer::VariableInformation>& variable_registry, const int time_substep, const bool packed_tasks );
 
     void register_compute_bcs( std::vector<ArchesFieldContainer::VariableInformation>& variable_registry, const int time_substep, const bool packed_tasks ){}
->>>>>>> ef3bc14f
 
     template <typename ExecSpace, typename MemSpace>
     void compute_bcs( const Patch* patch, ArchesTaskInfoManager* tsk_info, ExecutionObject<ExecSpace, MemSpace>& execObj ){}
@@ -44,12 +38,8 @@
     template <typename ExecSpace, typename MemSpace>
     void initialize( const Patch* patch, ArchesTaskInfoManager* tsk_info, ExecutionObject<ExecSpace, MemSpace>& execObj );
 
-<<<<<<< HEAD
     template <typename ExecSpace, typename MemSpace>
-    void timestep_init( const Patch* patch, ArchesTaskInfoManager* tsk_info, ExecutionObject<ExecSpace, MemSpace>& execObj );
-=======
-    void timestep_init( const Patch* patch, ArchesTaskInfoManager* tsk_info ){}
->>>>>>> ef3bc14f
+    void timestep_init( const Patch* patch, ArchesTaskInfoManager* tsk_info, ExecutionObject<ExecSpace, MemSpace>& execObj ){}
 
     template <typename ExecSpace, typename MemSpace>
     void eval( const Patch* patch, ArchesTaskInfoManager* tsk_info, ExecutionObject<ExecSpace, MemSpace>& execObj );
