/*
 * The MIT License
 *
<<<<<<< HEAD
 * Copyright (c) 1997-2019 The University of Utah
=======
 * Copyright (c) 1997-2020 The University of Utah
>>>>>>> 89148391
 *
 * Permission is hereby granted, free of charge, to any person obtaining a copy
 * of this software and associated documentation files (the "Software"), to
 * deal in the Software without restriction, including without limitation the
 * rights to use, copy, modify, merge, publish, distribute, sublicense, and/or
 * sell copies of the Software, and to permit persons to whom the Software is
 * furnished to do so, subject to the following conditions:
 *
 * The above copyright notice and this permission notice shall be included in
 * all copies or substantial portions of the Software.
 *
 * THE SOFTWARE IS PROVIDED "AS IS", WITHOUT WARRANTY OF ANY KIND, EXPRESS OR
 * IMPLIED, INCLUDING BUT NOT LIMITED TO THE WARRANTIES OF MERCHANTABILITY,
 * FITNESS FOR A PARTICULAR PURPOSE AND NONINFRINGEMENT. IN NO EVENT SHALL THE
 * AUTHORS OR COPYRIGHT HOLDERS BE LIABLE FOR ANY CLAIM, DAMAGES OR OTHER
 * LIABILITY, WHETHER IN AN ACTION OF CONTRACT, TORT OR OTHERWISE, ARISING
 * FROM, OUT OF OR IN CONNECTION WITH THE SOFTWARE OR THE USE OR OTHER DEALINGS
 * IN THE SOFTWARE.
 */

#ifndef CCA_COMPONENTS_SCHEDULERS_DETAILEDTASKS_H
#define CCA_COMPONENTS_SCHEDULERS_DETAILEDTASKS_H

#include <CCA/Components/Schedulers/DetailedDependency.h>
#include <CCA/Components/Schedulers/DetailedTask.h>
#include <CCA/Components/Schedulers/DWDatabase.h>
#include <CCA/Components/Schedulers/OnDemandDataWarehouse.h>
#include <CCA/Components/Schedulers/OnDemandDataWarehouseP.h>

#include <Core/Containers/FastHashTable.h>
#include <Core/Grid/Patch.h>
#include <Core/Grid/Task.h>
#include <Core/Grid/Variables/ComputeSet.h>
#include <Core/Grid/Variables/PSPatchMatlGhostRange.h>
#include <Core/Grid/Variables/ScrubItem.h>

#include <Core/Lockfree/Lockfree_Pool.hpp>


#ifdef HAVE_CUDA
  #include <CCA/Components/Schedulers/GPUGridVariableGhosts.h>
  #include <CCA/Components/Schedulers/GPUGridVariableInfo.h>
#endif

#include <sci_defs/cuda_defs.h>

#include <map>
#include <queue>
#include <set>
#include <vector>
#include <atomic>
#include <list>

namespace Uintah {

class ProcessorGroup;
class DependencyBatch;
class DataWarehouse;
class DetailedTask;
class TaskGraph;
class SchedulerCommon;

using ParticleExchangeVar = std::map<int, std::set<PSPatchMatlGhostRange> >;
using ScrubCountTable     = FastHashTable<ScrubItem>;
using DepCommCond         = DetailedDep::CommCondition;


//_____________________________________________________________________________
//
enum QueueAlg {
    FCFS = 0
  , Stack
  , Random
  , MostChildren
  , LeastChildren
  , MostAllChildren
  , LeastAllChildren
  , MostMessages
  , LeastMessages
  , MostL2Children
  , LeastL2Children
  , PatchOrder
  , PatchOrderRandom
};


//_____________________________________________________________________________
//
class DetailedTaskPriorityComparison {

public:

  bool operator()( DetailedTask *& ltask, DetailedTask *& rtask );
};


//_____________________________________________________________________________
//
class DetailedTasks {

public:

  DetailedTasks(       SchedulerCommon         * sc
               , const ProcessorGroup          * pg
               , const TaskGraph               * taskgraph
               , const std::unordered_set<int> & neighborhood_processors
               ,       bool                      mustConsiderInternalDependencies = false
               );

  ~DetailedTasks();

  void add( DetailedTask * dtask );

  void makeDWKeyDatabase();

  void copyoutDWKeyDatabase( OnDemandDataWarehouseP dws )
  {
    dws->copyKeyDB(m_var_keyDB, m_level_keyDB);
  }

  int numTasks() const
  {
    return (int)m_tasks.size();
  }

  DetailedTask* getTask( int i )
  {
    return m_tasks[i];
  }

  void assignMessageTags( unsigned int index );

  std::map< std::pair< std::string, std::string >,
            MapInfoMapper< unsigned int, CommunicationStatsEnum, unsigned int > > & getCommInfo() { return m_comm_info; }

  void initializeScrubs( std::vector<OnDemandDataWarehouseP> & dws, int dwmap[] );

  void possiblyCreateDependency(       DetailedTask     * from
                               ,       Task::Dependency * cmp
                               , const Patch            * fromPatch
                               ,       DetailedTask     * to
                               ,       Task::Dependency * req
                               , const Patch            * toPatch
                               ,       int                matl
                               , const IntVector        & low
                               , const IntVector        & high
                               ,       DepCommCond        cond
                               );

  DetailedTask* getOldDWSendTask( int proc );

  void logMemoryUse(       std::ostream  & out
                   ,       unsigned long & total
                   , const std::string   & tag
                   );

  void initTimestep();

  void computeLocalTasks();

  int numLocalTasks() const
  {
    return static_cast<int>(m_local_tasks.size());
  }

  DetailedTask* localTask( int idx )
  {
    return m_local_tasks[idx];
  }

  void emitEdges( ProblemSpecP edgesElement, int rank );

  DetailedTask* getNextInternalReadyTask();

  int numInternalReadyTasks();

  DetailedTask* getNextExternalReadyTask();

  int numExternalReadyTasks();

  void createScrubCounts();

  bool mustConsiderInternalDependencies()
  {
    return m_must_consider_internal_deps;
  }

  unsigned long getCurrentDependencyGeneration()
  {
    return m_current_dependency_generation;
  }

  const TaskGraph* getTaskGraph() const
  {
    return m_task_graph;
  }

  void setScrubCount( const Task::Dependency                    * req
                    ,       int                                   matl
                    , const Patch                               * patch
                    ,       std::vector<OnDemandDataWarehouseP> & dws
                    );

  int getExtraCommunication()
  {
    return m_extra_comm;
  }

  friend std::ostream& operator<<( std::ostream & out, const Uintah::DetailedTask & dtask );

  friend std::ostream& operator<<( std::ostream & out, const Uintah::DetailedDep & dep );

  ParticleExchangeVar& getParticleSends()
  {
    return m_particle_sends;
  }

  ParticleExchangeVar& getParticleRecvs()
  {
    return m_particle_recvs;
  }

  void setTaskPriorityAlg( QueueAlg alg )
  {
    m_task_priority_alg = alg;
  }

  QueueAlg getTaskPriorityAlg()
  {
    return m_task_priority_alg;
  }

#ifdef HAVE_CUDA

  void addDeviceValidateRequiresAndModifiesCopies( DetailedTask * dtask );

  void addDevicePerformGhostCopies( DetailedTask * dtask );

  void addDeviceValidateGhostCopies( DetailedTask * dtask );

  void addDeviceCheckIfExecutable( DetailedTask * dtask );

  void addDeviceReadyToExecute( DetailedTask * dtask );

  void addDeviceExecutionPending( DetailedTask * dtask );

  void addHostValidateRequiresAndModifiesCopies( DetailedTask * dtask );

  void addHostCheckIfExecutable( DetailedTask * dtask );

  void addHostReadyToExecute( DetailedTask * dtask );

  bool getDeviceValidateRequiresAndModifiesCopiesTask( DetailedTask *& dtask );

  bool getDevicePerformGhostCopiesTask( DetailedTask *& dtask );

  bool getDeviceValidateGhostCopiesTask( DetailedTask *& dtask );

  bool getDeviceCheckIfExecutableTask( DetailedTask *& dtask );

  bool getDeviceReadyToExecuteTask( DetailedTask *& dtask );

  bool getDeviceExecutionPendingTask( DetailedTask *& dtask );

  bool getHostValidateRequiresAndModifiesCopiesTask( DetailedTask *& dtask );

  bool getHostCheckIfExecutableTask( DetailedTask *& dtask );

  bool getHostReadyToExecuteTask( DetailedTask *& dtask );

  void createInternalDependencyBatch(       DetailedTask     * from
                                    ,       Task::Dependency * comp
                                    , const Patch            * fromPatch
                                    ,       DetailedTask     * to
                                    ,       Task::Dependency * req
                                    , const Patch            * toPatch
                                    ,       int                matl
                                    , const IntVector        & low
                                    , const IntVector        & high
                                    ,       DepCommCond        cond
                                    );

  // helper of possiblyCreateDependency
  DetailedDep* findMatchingInternalDetailedDep(       DependencyBatch  * batch
                                              ,       DetailedTask     * toTask
                                              ,       Task::Dependency * req
                                              , const Patch            * fromPatch
                                              ,       int                matl
                                              ,       IntVector          low
                                              ,       IntVector          high
                                              ,       IntVector        & totalLow
                                              ,       IntVector        & totalHigh
                                              ,       DetailedDep      * &parent_dep
                                              );
#endif

protected:

  friend class DetailedTask;

  void internalDependenciesSatisfied( DetailedTask * dtask );

  SchedulerCommon* getSchedulerCommon()
  {
    return m_sched_common;
  }

private:

  void initializeBatches();

  void incrementDependencyGeneration();

  // helper of possiblyCreateDependency
  DetailedDep* findMatchingDetailedDep(       DependencyBatch  * batch
                                      ,       DetailedTask     * toTask
                                      ,       Task::Dependency * req
                                      , const Patch            * fromPatch
                                      ,       int                matl
                                      ,       IntVector          low
                                      ,       IntVector          high
                                      ,       IntVector        & totalLow
                                      ,       IntVector        & totalHigh
                                      ,       DetailedDep     *& parent_dep
                                      );

  void addScrubCount( const VarLabel * var
                    ,       int        matlindex
                    , const Patch    * patch
                    ,       int        dw
                    );

  bool getScrubCount( const VarLabel * var
                    , int              matlindex
                    , const Patch    * patch
                    , int              dw
                    , int            & count
                    );


  SchedulerCommon               * m_sched_common { nullptr };
  const ProcessorGroup          * m_proc_group;

  KeyDatabase<Patch>              m_var_keyDB;
  KeyDatabase<Level>              m_level_keyDB;

  const TaskGraph               * m_task_graph { nullptr };

  Task                          * m_send_old_data { nullptr };
  std::map<int, int>              m_send_old_map;
  std::vector<DetailedTask*>      m_local_tasks;
  std::vector<DetailedTask*>      m_tasks;

  std::vector<DependencyBatch*>   m_dep_batches;
  DetailedDep                   * m_init_req { nullptr };

  ParticleExchangeVar             m_particle_sends;
  ParticleExchangeVar             m_particle_recvs;

  // true for any threaded scheduler which needs to keep track of internal dependencies.
  bool m_must_consider_internal_deps;

  QueueAlg m_task_priority_alg { QueueAlg::MostMessages };

  using TaskQueue  = std::queue<DetailedTask*>;
  using TaskPQueue = std::priority_queue<DetailedTask*, std::vector<DetailedTask*>, DetailedTaskPriorityComparison>;

  TaskQueue  m_ready_tasks;
  TaskQueue  m_initial_ready_tasks;
  TaskPQueue m_mpi_completed_tasks;
  std::atomic<int> m_atomic_initial_ready_tasks_size { 0 };
<<<<<<< HEAD
  std::atomic<int> atomic_task_to_debug_size { 0 };
=======
>>>>>>> 89148391
  std::atomic<int> m_atomic_mpi_completed_tasks_size { 0 };

  // This "generation" number is to keep track of which InternalDependency
  // links have been satisfied in the current timestep and avoids the
  // need to traverse all InternalDependency links to reset values.
  unsigned long m_current_dependency_generation { 1 };

  // for logging purposes - how much extra communication is going on
  int m_extra_comm { 0 };

  ScrubCountTable m_scrub_count_table;

  // A mapper to keep track of point to point MPI calls.
  std::map< std::pair< std::string, std::string >,
            MapInfoMapper< unsigned int, CommunicationStatsEnum, unsigned int > > m_comm_info;
  
  // eliminate copy, assignment and move
  DetailedTasks(const DetailedTasks &)            = delete;
  DetailedTasks& operator=(const DetailedTasks &) = delete;
  DetailedTasks(DetailedTasks &&)                 = delete;
  DetailedTasks& operator=(DetailedTasks &&)      = delete;


#ifdef HAVE_CUDA

  using TaskPool = Lockfree::Pool< DetailedTask *
                                 , uint64_t
                                 , 1
                                 , std::allocator
                                 >;

  TaskPool             device_validateRequiresAndModifiesCopies_pool{};
  TaskPool             device_performGhostCopies_pool{};
  TaskPool             device_validateGhostCopies_pool{};
  TaskPool             device_checkIfExecutable_pool{};
  TaskPool             device_readyToExecute_pool{};
  TaskPool             device_executionPending_pool{};
  TaskPool             host_validateRequiresAndModifiesCopies_pool{};
  TaskPool             host_checkIfExecutable_pool{};
  TaskPool             host_readyToExecute_pool{};

#endif

}; // class DetailedTasks

}  // namespace Uintah

#endif // CCA_COMPONENTS_SCHEDULERS_DETAILEDTASKS_H<|MERGE_RESOLUTION|>--- conflicted
+++ resolved
@@ -1,11 +1,7 @@
 /*
  * The MIT License
  *
-<<<<<<< HEAD
- * Copyright (c) 1997-2019 The University of Utah
-=======
  * Copyright (c) 1997-2020 The University of Utah
->>>>>>> 89148391
  *
  * Permission is hereby granted, free of charge, to any person obtaining a copy
  * of this software and associated documentation files (the "Software"), to
@@ -377,10 +373,7 @@
   TaskQueue  m_initial_ready_tasks;
   TaskPQueue m_mpi_completed_tasks;
   std::atomic<int> m_atomic_initial_ready_tasks_size { 0 };
-<<<<<<< HEAD
   std::atomic<int> atomic_task_to_debug_size { 0 };
-=======
->>>>>>> 89148391
   std::atomic<int> m_atomic_mpi_completed_tasks_size { 0 };
 
   // This "generation" number is to keep track of which InternalDependency
