/*
 * The MIT License
 *
 * Copyright (c) 1997-2020 The University of Utah
 *
 * Permission is hereby granted, free of charge, to any person obtaining a copy
 * of this software and associated documentation files (the "Software"), to
 * deal in the Software without restriction, including without limitation the
 * rights to use, copy, modify, merge, publish, distribute, sublicense, and/or
 * sell copies of the Software, and to permit persons to whom the Software is
 * furnished to do so, subject to the following conditions:
 *
 * The above copyright notice and this permission notice shall be included in
 * all copies or substantial portions of the Software.
 *
 * THE SOFTWARE IS PROVIDED "AS IS", WITHOUT WARRANTY OF ANY KIND, EXPRESS OR
 * IMPLIED, INCLUDING BUT NOT LIMITED TO THE WARRANTIES OF MERCHANTABILITY,
 * FITNESS FOR A PARTICULAR PURPOSE AND NONINFRINGEMENT. IN NO EVENT SHALL THE
 * AUTHORS OR COPYRIGHT HOLDERS BE LIABLE FOR ANY CLAIM, DAMAGES OR OTHER
 * LIABILITY, WHETHER IN AN ACTION OF CONTRACT, TORT OR OTHERWISE, ARISING
 * FROM, OUT OF OR IN CONNECTION WITH THE SOFTWARE OR THE USE OR OTHER DEALINGS
 * IN THE SOFTWARE.
 */

#include <CCA/Components/Schedulers/OnDemandDataWarehouse.h>

#include <CCA/Components/Schedulers/DetailedTasks.h>
#include <CCA/Components/Schedulers/DependencyException.h>
#include <CCA/Components/Schedulers/MPIScheduler.h>
#include <CCA/Components/Schedulers/RuntimeStats.hpp>
#include <CCA/Components/Schedulers/SchedulerCommon.h>
#include <CCA/Ports/LoadBalancer.h>
#include <CCA/Ports/Scheduler.h>

#include <Core/Exceptions/InternalError.h>
#include <Core/Exceptions/TypeMismatchException.h>
#include <Core/Geometry/IntVector.h>
#include <Core/Geometry/Point.h>
#include <Core/Grid/Box.h>
#include <Core/Grid/Level.h>
#include <Core/Grid/Patch.h>
#include <Core/Grid/Task.h>
#include <Core/Grid/UnknownVariable.h>
#include <Core/Grid/Variables/CCVariable.h>
#include <Core/Grid/Variables/CellIterator.h>
#include <Core/Grid/Variables/NCVariable.h>
#include <Core/Grid/Variables/ParticleVariable.h>
#include <Core/Grid/Variables/SFCXVariable.h>
#include <Core/Grid/Variables/SFCYVariable.h>
#include <Core/Grid/Variables/SFCZVariable.h>
#include <Core/Grid/Variables/VarLabel.h>
#include <Core/Grid/Variables/VarTypes.h>
#include <Core/Grid/Variables/PSPatchMatlGhost.h>
#include <Core/Malloc/Allocator.h>
#include <Core/OS/ProcessInfo.h>
#include <Core/Parallel/BufferInfo.h>
#include <Core/Parallel/CrowdMonitor.hpp>
#include <Core/Parallel/MasterLock.h>
#include <Core/Parallel/ProcessorGroup.h>
#include <Core/Util/DOUT.hpp>
#include <Core/Util/FancyAssert.h>
#include <Core/Util/ProgressiveWarning.h>

#ifdef HAVE_CUDA
  #include <CCA/Components/Schedulers/GPUGridVariableInfo.h>
  #include <Core/Grid/Variables/GPUStencil7.h>
  #include <Core/Geometry/GPUVector.h>
  #include <Core/Util/DebugStream.h>
#endif

#include <climits>
#include <cstdio>
#include <cstring>
#include <iomanip>
#include <iostream>
#include <limits>
#include <sstream>
#include <string>
#include <vector>

using namespace Uintah;


namespace Uintah {

  extern Dout g_mpi_dbg;

#ifdef HAVE_CUDA
  extern DebugStream gpudbg;
#endif

}


namespace {

  // Tags for each CrowdMonitor
  struct varDB_tag{};
  struct levelDB_tag{};
  struct psetDB_tag{};
  struct addsetDB_tag{};
  struct delsetDB_tag{};
  struct task_access_tag{};

  using  varDB_monitor         = Uintah::CrowdMonitor<varDB_tag>;
  using  levelDB_monitor       = Uintah::CrowdMonitor<levelDB_tag>;
  using  psetDB_monitor        = Uintah::CrowdMonitor<psetDB_tag>;
  using  addsetDB_monitor      = Uintah::CrowdMonitor<addsetDB_tag>;
  using  delsetDB_monitor      = Uintah::CrowdMonitor<delsetDB_tag>;
  using  task_access_monitor   = Uintah::CrowdMonitor<task_access_tag>;

  Dout  g_foreign_dbg(    "ForeignVariables"   , "OnDemandDataWarehouse", "report when foreign variable is added to DW" , false );
  Dout  g_dw_get_put_dbg( "OnDemandDW"         , "OnDemandDataWarehouse", "report general dbg info for OnDemandDW"      , false );
  Dout  g_particles_dbg(  "DWParticleExchanges", "OnDemandDataWarehouse", "report MPI particle exchanges (sends/recvs)" , false );
  Dout  g_check_accesses( "DWCheckTaskAccess"  , "OnDemandDataWarehouse", "report on task DW access checking (DBG-only)", false );
  Dout  g_warnings_dbg(   "DWWarnings"         , "OnDemandDataWarehouse", "report DW GridVar progressive warnings"      , false );

  Uintah::MasterLock g_running_tasks_lock{};

}

// we want a particle message to have a unique tag per patch/matl/batch/dest.
// we only have 32K message tags, so this will have to do.
//   We need this because the possibility exists (particularly with DLB) of
//   two messages with the same tag being sent from the same processor.  Even
//   if these messages are sent to different processors, they can get crossed in the mail
//   or one can overwrite the other.
#define PARTICLESET_TAG 0x4000|batch->messageTag

bool OnDemandDataWarehouse::s_combine_memory = false;


//______________________________________________________________________
//
OnDemandDataWarehouse::OnDemandDataWarehouse( const ProcessorGroup * myworld
                                            ,       Scheduler      * scheduler
                                            , const int              generation
                                            , const GridP          & grid
                                            , const bool             isInitializationDW /* = false */
                                            )
    : DataWarehouse( myworld, scheduler, generation )
    , m_grid{ grid }
    , m_is_initialization_DW{ isInitializationDW }
{
  doReserve();
<<<<<<< HEAD
  varLock          = new Uintah::MasterLock{};
=======
>>>>>>> 0fa8bc44

#ifdef HAVE_CUDA

  if (Uintah::Parallel::usingDevice()) {
    int numDevices;
    CUDA_RT_SAFE_CALL(cudaGetDeviceCount(&numDevices));

    for (int i = 0; i < numDevices; i++) {
      //those gpuDWs should only live host side.
      //Ideally these don't need to be created at all as a separate datawarehouse,
      //but could be contained within this datawarehouse

      GPUDataWarehouse* gpuDW = (GPUDataWarehouse*)malloc(sizeof(GPUDataWarehouse) - sizeof(GPUDataWarehouse::dataItem) * MAX_VARDB_ITEMS);
      std::ostringstream out;
      out << "Host-side GPU DW";

      gpuDW->init(i, out.str());
      gpuDW->setDebug(gpudbg.active());
      d_gpuDWs.push_back(gpuDW);
    }
  }

#endif

}

//______________________________________________________________________
//
OnDemandDataWarehouse::~OnDemandDataWarehouse()
{
  clear();
  delete varLock;
}

//______________________________________________________________________
//
void
OnDemandDataWarehouse::clear()
{
  {
    psetDB_monitor psetDB_lock{ Uintah::CrowdMonitor<psetDB_tag>::WRITER };

    for (psetDBType::const_iterator iter = m_pset_db.begin(); iter != m_pset_db.end(); ++iter) {
      if (iter->second->removeReference()) {
        delete iter->second;
      }
    }

    for (psetDBType::const_iterator iter = m_delset_DB.begin(); iter != m_delset_DB.end(); ++iter) {
      if (iter->second->removeReference()) {
        delete iter->second;
      }
    }

    for (psetAddDBType::const_iterator iter = m_addset_DB.begin(); iter != m_addset_DB.end(); ++iter) {
      std::map<const VarLabel*, ParticleVariableBase*>::const_iterator pvar_itr;
      for (pvar_itr = iter->second->begin(); pvar_itr != iter->second->end(); pvar_itr++) {
        delete pvar_itr->second;
      }
      delete iter->second;
    }
  }

  m_var_DB.clear();
  m_level_DB.clear();
  m_running_tasks.clear();


#ifdef HAVE_CUDA

  if (Uintah::Parallel::usingDevice()) {
    //clear out the host side GPU Datawarehouses.  This does NOT touch the task DWs.
    for (size_t i = 0; i < d_gpuDWs.size(); i++) {
      d_gpuDWs[i]->clear();
      d_gpuDWs[i]->cleanup();
      free(d_gpuDWs[i]);
      d_gpuDWs[i] = nullptr;
    }
  }

#endif
}


//______________________________________________________________________
//
bool
OnDemandDataWarehouse::isFinalized() const
{
  return m_finalized;
}

//______________________________________________________________________
//
void
OnDemandDataWarehouse::finalize()
{
  m_var_DB.cleanForeign();
  m_finalized = true;
}

//______________________________________________________________________
//
void
OnDemandDataWarehouse::unfinalize()
{
  // this is for processes that need to make small modifications to the DW after it has been finalized.
  m_finalized = false;
}

//__________________________________
//
void
OnDemandDataWarehouse::refinalize()
{
  m_finalized = true;
}

//______________________________________________________________________
//
void
OnDemandDataWarehouse::put(       Variable * var
                          , const VarLabel * label
                          ,       int        matlIndex
                          , const Patch    * patch
                          )
{
  union {
      ReductionVariableBase * reduction;
      SoleVariableBase      * sole;
      PerPatchBase          * perpatch;
      ParticleVariableBase  * particle;
      GridVariableBase      * grid;
  } castVar;

  if ((castVar.reduction = dynamic_cast<ReductionVariableBase*>(var)) != nullptr) {
    put(*castVar.reduction, label, patch ? patch->getLevel() : nullptr, matlIndex);
  }
  else if ((castVar.sole = dynamic_cast<SoleVariableBase*>(var)) != nullptr) {
    put(*castVar.sole, label, patch ? patch->getLevel() : nullptr, matlIndex);
  }
  else if ((castVar.perpatch = dynamic_cast<PerPatchBase*>(var)) != nullptr) {
    put(*castVar.perpatch, label, matlIndex, patch);
  }
  else if ((castVar.particle = dynamic_cast<ParticleVariableBase*>(var)) != nullptr) {
    put(*castVar.particle, label);
  }
  else if ((castVar.grid = dynamic_cast<GridVariableBase*>(var)) != nullptr) {
    put(*castVar.grid, label, matlIndex, patch);
  }
  else {
    SCI_THROW(InternalError("Unknown Variable type", __FILE__, __LINE__));
  }
}

//
//______________________________________________________________________
void
OnDemandDataWarehouse::copyKeyDB( KeyDatabase<Patch> & varkeyDB
                                , KeyDatabase<Level> & levelkeyDB
                                )
{
  m_var_key_DB.merge( varkeyDB );
  m_level_key_DB.merge( levelkeyDB );
}

//
//______________________________________________________________________
void
OnDemandDataWarehouse::doReserve() {
  m_var_DB.doReserve(&m_var_key_DB);
  m_level_DB.doReserve(&m_level_key_DB);
}

//
//______________________________________________________________________
void
OnDemandDataWarehouse::get(       ReductionVariableBase & var
                          , const VarLabel              * label
                          , const Level                 * level     /* = nullptr */
                          ,       int                     matlIndex /* = -1 */
                          )
{
  checkGetAccess( label, matlIndex, nullptr );

  if( !m_level_DB.exists( label, matlIndex, level ) ) {
    proc0cout << "get() failed in dw: " << this << ", level: " << level << "\n";
    SCI_THROW( UnknownVariable(label->getName(), getID(), level, matlIndex, "on reduction", __FILE__, __LINE__) );
  }

  m_level_DB.get( label, matlIndex, level, var );
}

//______________________________________________________________________
//
void
OnDemandDataWarehouse::get(       SoleVariableBase& var
                          , const VarLabel*         label
                          , const Level*            level     /* = nullptr */
                          ,       int               matlIndex /* = -1 */
                          )
{
  checkGetAccess( label, matlIndex, nullptr );

  if( !m_level_DB.exists( label, matlIndex, level ) ) {
    SCI_THROW(UnknownVariable(label->getName(), getID(), level, matlIndex, "on sole", __FILE__, __LINE__) );
  }

  m_level_DB.get( label, matlIndex, level, var );
}

//______________________________________________________________________
//
bool
OnDemandDataWarehouse::exists( const VarLabel * label
                             ,       int        matlIndex
                             , const Patch    * patch
                             ) const
{
  if (patch && m_var_DB.exists(label, matlIndex, patch)) {
    return true;
  }

  // level-independent reduction vars can be stored with a null level
  if (m_level_DB.exists(label, matlIndex, patch ? patch->getLevel() : nullptr)) {
    return true;
  }

  return false;
}

//______________________________________________________________________
//
bool
OnDemandDataWarehouse::exists( const VarLabel * label
                             ,       int        matlIndex
                             , const Level    * level
                             ) const
{
  if (level && m_level_DB.exists(label, matlIndex, level)) {
    return true;
  }

  return false;
}

//______________________________________________________________________
//
bool
OnDemandDataWarehouse::exists( const VarLabel* label ) const
{
  {
    levelDB_monitor levelDB_lock{ Uintah::CrowdMonitor<levelDB_tag>::READER };

    // level-independent reduction vars can be stored with a null level
    if (m_level_DB.exists(label, -1, nullptr)) {
      return true;
    }
    else {
      return false;
    }
  }
}

//______________________________________________________________________
//
ReductionVariableBase*
OnDemandDataWarehouse::getReductionVariable( const VarLabel * label
                                           , int              matlIndex
                                           , const Level    * level
                                           ) const
{
  if (m_level_DB.exists(label, matlIndex, level)) {
    ReductionVariableBase* var = dynamic_cast<ReductionVariableBase*>(m_level_DB.get(label, matlIndex, level));
    return var;
  }
  else {
    return nullptr;
  }
}

#ifdef HAVE_CUDA

void
OnDemandDataWarehouse::uintahSetCudaDevice(int deviceNum) {
  //  CUDA_RT_SAFE_CALL( cudaSetDevice(deviceNum) );
}

int
OnDemandDataWarehouse::getNumDevices() {
  int numDevices = 0;

  if (Uintah::Parallel::usingDevice()) {
    numDevices = 1;
  }

  //if multiple devices are desired, use this:
   CUDA_RT_SAFE_CALL(cudaGetDeviceCount(&numDevices));

  return numDevices;
}

size_t
OnDemandDataWarehouse::getTypeDescriptionSize(const TypeDescription::Type& type) {
  switch(type){
    case TypeDescription::double_type : {
      return sizeof(double);
      break;
    }
    case TypeDescription::float_type : {
      return sizeof(float);
      break;
    }
    case TypeDescription::int_type : {
      return sizeof(int);
      break;
    }
    case TypeDescription::Stencil7 : {
      return sizeof(Stencil7);
      break;
    }
    case TypeDescription::Vector : {
      return sizeof(Vector);
      break;
    }
    default : {
      SCI_THROW(InternalError("OnDemandDataWarehouse::getTypeDescriptionSize unsupported GPU Variable base type: " + type, __FILE__, __LINE__));
    }
  }
}


GPUGridVariableBase*
OnDemandDataWarehouse::createGPUGridVariable(const TypeDescription::Type& type)
{
  //Note: For C++11, these should return a unique_ptr.
  GPUGridVariableBase* device_var = nullptr;
  switch(type){
    case TypeDescription::double_type : {
      device_var = new GPUGridVariable<double>();
      break;
    }
    case TypeDescription::float_type : {
      device_var = new GPUGridVariable<float>();
      break;
    }
    case TypeDescription::int_type : {
      device_var = new GPUGridVariable<int>();
      break;
    }
    case TypeDescription::Stencil7 : {
      device_var = new GPUGridVariable<GPUStencil7>();
      break;
    }
    case TypeDescription::Vector : {
      device_var = new GPUGridVariable<gpuVector>();
      break;
    }
    default : {
      SCI_THROW(InternalError("createGPUGridVariable, unsupported GPUGridVariable type: ", __FILE__, __LINE__));
    }
  }
  return device_var;
}


GPUPerPatchBase*
OnDemandDataWarehouse::createGPUPerPatch(const TypeDescription::Type& type)
{
  GPUPerPatchBase* device_var = nullptr;

  switch(type){
     case TypeDescription::double_type : {
       device_var = new GPUPerPatch<double>();
       break;
     }
     case TypeDescription::float_type : {
       device_var = new GPUPerPatch<float>();
       break;
     }
     case TypeDescription::int_type : {
       device_var = new GPUPerPatch<int>();
       break;
     }
     case TypeDescription::Stencil7 : {
       device_var = new GPUPerPatch<GPUStencil7>();
       break;
     }
     case TypeDescription::Vector : {
       device_var = new GPUPerPatch<gpuVector>();
       break;
     }
     default : {
       SCI_THROW(InternalError("createGPUPerPatch, unsupported GPUPerPatch type: ", __FILE__, __LINE__));
     }
   }

  return device_var;
}

GPUReductionVariableBase*
OnDemandDataWarehouse::createGPUReductionVariable(const TypeDescription::Type& type)
{
  GPUReductionVariableBase* device_var = nullptr;

  switch(type){
    case TypeDescription::double_type : {
     device_var = new GPUReductionVariable<double>();
     break;
    }
    case TypeDescription::float_type : {
     device_var = new GPUReductionVariable<float>();
     break;
    }
    case TypeDescription::int_type : {
     device_var = new GPUReductionVariable<int>();
     break;
    }
    case TypeDescription::Stencil7 : {
     device_var = new GPUReductionVariable<GPUStencil7>();
     break;
    }
    case TypeDescription::Vector : {
     device_var = new GPUReductionVariable<gpuVector>();
     break;
    }
    default : {
     SCI_THROW(InternalError("createGPUReductionVariable, unsupported GPUReductionVariable type: ", __FILE__, __LINE__));
    }
  }

  return device_var;
}

#endif


//______________________________________________________________________
//
void
OnDemandDataWarehouse::exchangeParticleQuantities(       DetailedTasks * dts
                                                 ,       LoadBalancer  * lb
                                                 , const VarLabel      * pos_var
                                                 ,       int             iteration
                                                 )
{
  // If this DW is being used for a time step recompute, then this
  // step has already been performed.
  if (m_exchange_particle_quantities == false) {
    return;
  }

  m_exchange_particle_quantities = false;

  ParticleExchangeVar& recvs = dts->getParticleRecvs();
  ParticleExchangeVar& sends = dts->getParticleSends();

  // need to be sized here, otherwise you risk reallocating the array after a send/recv has been posted
  std::vector<std::vector<int> > senddata( sends.size() ), recvdata( recvs.size() );

  std::vector<MPI_Request> sendrequests, recvrequests;

  int data_index = 0;
  for (auto iter = recvs.begin(); iter != recvs.end(); ++iter) {
    std::set<PSPatchMatlGhostRange>& r = iter->second;
    if (r.size() > 0) {
      recvdata[data_index].resize(r.size());

      if (g_particles_dbg.active()) {
        std::stringstream mesg;
        mesg << d_myworld->myRank() << " Posting PARTICLES receives for " << r.size() << " subsets from proc " << iter->first
             << " index " << data_index;
        DOUT(true, mesg.str());
      }

      MPI_Request req;
      Uintah::MPI::Irecv(&(recvdata[data_index][0]), r.size(), MPI_INT, iter->first, 16666, d_myworld->getComm(), &req);
      recvrequests.push_back(req);
      data_index++;
    }
  }

  data_index = 0;
  for( auto iter = sends.begin(); iter != sends.end(); iter++ ) {
    std::set<PSPatchMatlGhostRange>& s = iter->second;
    if( s.size() > 0 ) {
      std::vector<int>& data = senddata[data_index];
      data.resize( s.size() );
      int i = 0;
      for( auto siter = s.begin(); siter != s.end(); siter++, i++ ) {
        const PSPatchMatlGhostRange& pmg = *siter;
        if( (pmg.dwid_ == DetailedDep::FirstIteration && iteration > 0)
            || (pmg.dwid_ == DetailedDep::SubsequentIterations && iteration == 0) ) {
          // not used
          data[i] = -2;
        }
        else if( pmg.dwid_ == DetailedDep::FirstIteration && iteration == 0
            && lb->getOldProcessorAssignment( pmg.patch_ ) == iter->first ) {
          // signify that the recving proc already has this data.  Only use for the FirstIteration after a LB
          // send -1 rather than force the recving end above to iterate through its set
          data[i] = -1;
        }
        else {
          if( !m_var_DB.exists( pos_var, pmg.matl_, pmg.patch_ ) ) {
            std::cout << d_myworld->myRank() << "  Naughty: patch " << pmg.patch_->getID() << " matl "
                 << pmg.matl_ << " id " << pmg.dwid_ << std::endl;
            SCI_THROW( UnknownVariable(pos_var->getName(), getID(), pmg.patch_, pmg.matl_,
                                       "in exchangeParticleQuantities", __FILE__, __LINE__) );
          }
          // Make sure sendset is unique...
          ASSERT( !m_send_state.find_sendset( iter->first, pmg.patch_, pmg.matl_, pmg.low_, pmg.high_, d_generation ) );
          ParticleSubset* sendset = scinew ParticleSubset( 0, pmg.matl_, pmg.patch_, pmg.low_, pmg.high_ );
          constParticleVariable<Point> pos;
          get( pos, pos_var, pmg.matl_, pmg.patch_ );
          ParticleSubset* pset = pos.getParticleSubset();
          for( auto piter = pset->begin(); piter != pset->end(); ++piter ) {
            if( Patch::containsIndex( pmg.low_, pmg.high_, pmg.patch_->getCellIndex( pos[*piter] ) ) ) {
              sendset->addParticle( *piter );
            }
          }
          m_send_state.add_sendset( sendset, iter->first, pmg.patch_, pmg.matl_, pmg.low_, pmg.high_, d_generation );
          data[i] = sendset->numParticles();
        }

        // debug
        if (g_particles_dbg) {
          std::ostringstream mesg;
          mesg << d_myworld->myRank() << " Sending PARTICLES to proc " << iter->first
               << ": patch " << pmg.patch_->getID() << " matl " << pmg.matl_ << " low "
               << pmg.low_ << " high " << pmg.high_ << " index " << i << ": "
               << senddata[data_index][i] << " particles";
          DOUT(true, mesg.str());
        }

      }
      DOUT(g_particles_dbg, d_myworld->myRank() << " Sending PARTICLES: " << s.size() << " subsets to proc " << iter->first << " index " << data_index);

      MPI_Request req;
      Uintah::MPI::Isend( &(senddata[data_index][0]), s.size(), MPI_INT, iter->first, 16666, d_myworld->getComm(), &req );

      sendrequests.push_back( req );
      data_index++;
    }
  }

  Uintah::MPI::Waitall( recvrequests.size(), &recvrequests[0], MPI_STATUSES_IGNORE );
  Uintah::MPI::Waitall( sendrequests.size(), &sendrequests[0], MPI_STATUSES_IGNORE );

  // create particle subsets from recvs
  data_index = 0;
  for( auto iter = recvs.begin(); iter != recvs.end(); ++iter ) {
    std::set<PSPatchMatlGhostRange>& r = iter->second;
    if( r.size() > 0 ) {
      std::vector<int>& data = recvdata[data_index];
      int i = 0;
      for( auto riter = r.begin(); riter != r.end();
          riter++, i++ ) {
        const PSPatchMatlGhostRange& pmg = *riter;

        // debug
        if (g_particles_dbg) {
          std::ostringstream mesg;
          mesg << d_myworld->myRank() << " Recving PARTICLES from proc " << iter->first
               << ": patch " << pmg.patch_->getID() << " matl " << pmg.matl_ << " low "
               << pmg.low_ << " high " << pmg.high_ << ": " << data[i];

          DOUT(true, mesg.str());
        }

        if( data[i] == -2 ) {
          continue;
        }
        if( data[i] == -1 ) {
          ASSERT( pmg.dwid_ == DetailedDep::FirstIteration && iteration == 0 && haveParticleSubset( pmg.matl_, pmg.patch_ ) );
          continue;
        }

        int & foreign_particles = m_foreign_particle_quantities[std::make_pair( pmg.matl_, pmg.patch_ )];
        ParticleSubset* subset = createParticleSubset( data[i], pmg.matl_, pmg.patch_, pmg.low_,
                                                       pmg.high_ );

        // make room for other multiple subsets pointing into one variable - additional subsets
        // referenced at the index above the last index of the previous subset
        if( data[i] > 0 && foreign_particles > 0 ) {
          DOUT(g_particles_dbg, d_myworld->myRank() << "  adjusting particles by " << foreign_particles);
          for( ParticleSubset::iterator iter = subset->begin(); iter != subset->end(); iter++ ) {
            *iter = *iter + foreign_particles;
          }
        }
        foreign_particles += data[i];

        DOUT(g_particles_dbg, d_myworld->myRank() << "  Setting foreign particles of patch " << pmg.patch_->getID() << " matl " << pmg.matl_ << " " << foreign_particles);
      }
      data_index++;
    }
  }
}

//______________________________________________________________________
//
void
OnDemandDataWarehouse::sendMPI(       DependencyBatch       * batch
                              , const VarLabel              * pos_var
                              ,       BufferInfo            & buffer
                              ,       OnDemandDataWarehouse * old_dw
                              , const DetailedDep           * dep
                              ,       LoadBalancer          * lb
                              )
{
  if (dep->isNonDataDependency()) {
    // A non-data dependency -- send an empty message.
    // This would be used, for example, when a task is to modify data that was previously required with ghost-cells.
    //buffer.add(0, 0, MPI_INT, false);
    return;
  }

  const VarLabel* label = dep->m_req->m_var;
  const Patch* patch = dep->m_from_patch;
  int matlIndex = dep->m_matl;

  switch ( label->typeDescription()->getType() ) {
    case TypeDescription::ParticleVariable : {
      IntVector low = dep->m_low;
      IntVector high = dep->m_high;

      if (!m_var_DB.exists(label, matlIndex, patch)) {
        SCI_THROW( UnknownVariable(label->getName(), getID(), patch, matlIndex, "in sendMPI", __FILE__, __LINE__) );
      }
      ParticleVariableBase* var = dynamic_cast<ParticleVariableBase*>( m_var_DB.get( label, matlIndex, patch ) );

      int dest = batch->m_to_tasks.front()->getAssignedResourceIndex();
      ASSERTRANGE( dest, 0, d_myworld->nRanks() );

      ParticleSubset* sendset = nullptr;
      // first check to see if the receiving proc already has the (old) data
      // if data is relocating (of a regrid or re-load-balance), then the other
      // proc may already have it (since in most cases particle data comes from the old dw)
      // if lb is non-null, that means the particle data is on the old dw
      if (lb && lb->getOldProcessorAssignment(patch) == dest) {
        if (this == old_dw) {
          // We don't need to know how many particles there are OR send any particle data...
          return;
        }
        ASSERT(old_dw->haveParticleSubset(matlIndex, patch));
        sendset = old_dw->getParticleSubset(matlIndex, patch);
      }
      else {
        sendset = old_dw->m_send_state.find_sendset(dest, patch, matlIndex, low, high, old_dw->d_generation);
      }
      if (!sendset) {
        // new dw send.  The NewDW doesn't yet know (on the first time) about this subset if it is on a different process.
        // Go ahead and calculate it, but there is no need to send it, since the other proc already knows about it.
        ASSERT( old_dw != this );
        ParticleSubset* pset = var->getParticleSubset();
        sendset = scinew ParticleSubset( 0, matlIndex, patch, low, high );
        constParticleVariable<Point> pos;
        old_dw->get( pos, pos_var, pset );
        for( auto iter = pset->begin(); iter != pset->end(); ++iter ) {
          particleIndex idx = *iter;
          if( Patch::containsIndex( low, high, patch->getCellIndex( pos[idx] ) ) ) {
            sendset->addParticle( idx );
          }
        }
        old_dw->m_send_state.add_sendset( sendset, dest, patch, matlIndex, low, high, old_dw->d_generation );
        DOUT(g_particles_dbg, d_myworld->myRank() << "  NO SENDSET: " << patch->getID() << " matl " << matlIndex << " " << low << " " << high);
      }
      ASSERT( sendset );
      if( sendset->numParticles() > 0 ) {
        var->getMPIBuffer( buffer, sendset );
        buffer.addSendlist( var->getRefCounted() );
        buffer.addSendlist( var->getParticleSubset() );
      }
      break;
    }
    case TypeDescription::NCVariable :
    case TypeDescription::CCVariable :
    case TypeDescription::SFCXVariable :
    case TypeDescription::SFCYVariable :
    case TypeDescription::SFCZVariable : {
      if (!m_var_DB.exists(label, matlIndex, patch)) {
        DOUT(true, d_myworld->myRank() << "  Needed by " << *dep << " on task " << *dep->m_to_tasks.front());
        SCI_THROW(UnknownVariable(label->getName(), getID(), patch, matlIndex, "in Task OnDemandDataWarehouse::sendMPI", __FILE__, __LINE__));
      }
      GridVariableBase* var;
      var = dynamic_cast<GridVariableBase*>( m_var_DB.get( label, matlIndex, patch ) );
      var->getMPIBuffer( buffer, dep->m_low, dep->m_high );
      buffer.addSendlist( var->getRefCounted() );
      break;
    }
    case TypeDescription::PerPatch :
    case TypeDescription::ReductionVariable :
    case TypeDescription::SoleVariable :
    default : {
      SCI_THROW( InternalError("sendMPI not implemented for " + label->getFullName(matlIndex, patch), __FILE__, __LINE__) );
    }
  }  // end switch( label->getType() );
}

//______________________________________________________________________
//
void
OnDemandDataWarehouse::recvMPI(       DependencyBatch       * batch
                              ,       BufferInfo            & buffer
                              ,       OnDemandDataWarehouse * old_dw
                              , const DetailedDep           * dep
                              ,       LoadBalancer          * lb
                              )
{
  if (dep->isNonDataDependency()) {
    // A non-data dependency -- send an empty message.
    // This would be used, for example, for dependencies between a modifying
    // task and a task the requires the data before it is to be modified.

//     // Is this needed? APH, 11/28/18
//    buffer.add(nullptr, 0, MPI_INT, false);

    return;
  }

  const VarLabel* label = dep->m_req->m_var;
  const Patch* patch = dep->m_from_patch;
  int matlIndex = dep->m_matl;
  int my_rank = d_myworld->myRank();

  switch ( label->typeDescription()->getType() ) {
    case TypeDescription::ParticleVariable : {
      IntVector low = dep->m_low;
      IntVector high = dep->m_high;
      bool whole_patch_pset = false;
      // First, get the particle set.  We should already have it
      //      if(!old_dw->haveParticleSubset(matlIndex, patch, gt, ngc)){
      //
      // if we already have a subset for the entire patch, there's little point
      // in getting another one (and if we did, it would cause synchronization problems - see
      // comment in sendMPI)
      ParticleSubset* recvset = nullptr;
      if( lb && (lb->getOldProcessorAssignment( patch ) == my_rank || lb->getPatchwiseProcessorAssignment( patch ) == my_rank) ) {
        // first part of the conditional means "we used to own the ghost data so use the same particles"
        // second part means "we were just assigned to this patch and need to receive the whole thing"
        // we will never get here if they are both true, as MPI wouldn't need to be scheduled
        ASSERT( old_dw->haveParticleSubset( matlIndex, patch ) );
        recvset = old_dw->getParticleSubset( matlIndex, patch );
        whole_patch_pset = true;
      }
      else {
        recvset = old_dw->getParticleSubset( matlIndex, patch, low, high );
      }
      ASSERT( recvset );

      ParticleVariableBase* var = nullptr;
      if (m_var_DB.exists(label, matlIndex, patch)) {
        var = dynamic_cast<ParticleVariableBase*>( m_var_DB.get( label, matlIndex, patch ) );
        ASSERT( var->isForeign() )
      }
      else {
        var = dynamic_cast<ParticleVariableBase*>( label->typeDescription()->createInstance() );
        ASSERT( var != nullptr );
        var->setForeign();

        // set the foreign before the allocate (allocate CAN take multiple P Subsets, but only if it's foreign)
        if( whole_patch_pset ) {
          var->allocate( recvset );
        }
        else {
          // don't give this a pset as it could be a container for several
          int allocated_particles = old_dw->m_foreign_particle_quantities[std::make_pair( matlIndex, patch )];
          var->allocate( allocated_particles );
        }
        m_var_DB.put( label, matlIndex, patch, var, d_scheduler->copyTimestep(), true );
      }

      if( recvset->numParticles() > 0 && !(lb && lb->getOldProcessorAssignment( patch ) == d_myworld->myRank()
                                      && this == old_dw) ) {
        var->getMPIBuffer( buffer, recvset );
      }
      break;
    }
    case TypeDescription::NCVariable :
    case TypeDescription::CCVariable :
    case TypeDescription::SFCXVariable :
    case TypeDescription::SFCYVariable :
    case TypeDescription::SFCZVariable : {

      //allocate the variable
      GridVariableBase* var = dynamic_cast<GridVariableBase*>( label->typeDescription()->createInstance() );
      var->allocate( dep->m_low, dep->m_high );

      //set the var as foreign
      var->setForeign();
      var->setInvalid();

      // add the var to the dependency batch and set it as invalid.  The variable is now invalid because there is outstanding MPI pointing to the variable.
      batch->addVar( var );
      IntVector low, high, size;
      var->getSizes(low, high, size);

      DOUT( g_foreign_dbg, "Rank-" << Parallel::getMPIRank() << "  adding foreign var: "
                                   << std::setw(10) << *label << "  patch: "
                                   << patch->getID() << "  matl: " << matlIndex << "  level: " << patch->getLevel()->getIndex()
                                   << "  from proc: " << lb->getPatchwiseProcessorAssignment( patch )
                                   << "  low: " << low << "  high: " << high << " sizes: " << size
                                   << "  num ghost cells: " << dep->m_req->m_num_ghost_cells);

      m_var_DB.putForeign( label, matlIndex, patch, var, d_scheduler->copyTimestep() );  //put new var in data warehouse
      var->getMPIBuffer( buffer, dep->m_low, dep->m_high );

      break;
    }
    case TypeDescription::PerPatch :
    case TypeDescription::ReductionVariable :
    case TypeDescription::SoleVariable :
    default : {
      SCI_THROW( InternalError("recvMPI not implemented for "+label->getFullName(matlIndex, patch), __FILE__, __LINE__) );
    }
  }  // end switch( label->getType() );
}  // end recvMPI()

//______________________________________________________________________
//
void
OnDemandDataWarehouse::reduceMPI( const VarLabel       * label
                                , const Level          * level
                                , const MaterialSubset * inmatls
                                , const int              nComm
                                )
{
  const MaterialSubset* matls;
  if( !inmatls ) {
    MaterialSubset* tmpmatls = scinew MaterialSubset();
    tmpmatls->add( -1 );
    matls = tmpmatls;
  }
  else {
    matls = inmatls;
  }

  // Count the number of data elements in the reduction array
  int nmatls = matls->size();
  int count = 0;
  MPI_Op op = MPI_OP_NULL;
  MPI_Datatype datatype = MPI_DATATYPE_NULL;

  for( int m = 0; m < nmatls; m++ ) {

    int matlIndex = matls->get( m );

    ReductionVariableBase* var;

    if( m_level_DB.exists( label, matlIndex, level ) ) {
      var = dynamic_cast<ReductionVariableBase*>( m_level_DB.get( label, matlIndex, level ) );
    }
    else {
      //  Create and initialize the variable if it doesn't exist
      var = dynamic_cast<ReductionVariableBase*>( label->typeDescription()->createInstance() );
      var->setBenignValue();

      DOUT(g_mpi_dbg, "Rank-" << d_myworld->myRank() << " reduceMPI: initializing (" <<label->getName() <<")" );
      m_level_DB.put( label, matlIndex, level, var, d_scheduler->copyTimestep(), true );
    }

    int sendcount;
    MPI_Datatype senddatatype = MPI_DATATYPE_NULL;
    MPI_Op sendop = MPI_OP_NULL;
    var->getMPIInfo( sendcount, senddatatype, sendop );
    if( m == 0 ) {
      op = sendop;
      datatype = senddatatype;
    }
    else {
      ASSERTEQ( op, sendop );
      ASSERTEQ( datatype, senddatatype );
    }
    count += sendcount;
  }
  
  //__________________________________
  //
  int packsize;
  Uintah::MPI::Pack_size( count, datatype, d_myworld->getGlobalComm( nComm ), &packsize );
  std::vector<char> sendbuf( packsize );

  int packindex = 0;
  for( int m = 0; m < nmatls; m++ ) {
    int matlIndex = matls->get( m );

    ReductionVariableBase* var;
    try {
      var = dynamic_cast<ReductionVariableBase*>( m_level_DB.get( label, matlIndex, level ) );
    }
    catch( UnknownVariable& ) {
      SCI_THROW(UnknownVariable(label->getName(), getID(), level, matlIndex, "on reduceMPI(pass 2)", __FILE__, __LINE__) );
    }
    var->getMPIData( sendbuf, packindex );
  }

  std::vector<char> recvbuf( packsize );
  
  DOUT(g_mpi_dbg, "Rank-" << d_myworld->myRank() << " allreduce, name " << label->getName() 
       << " sendbuf.size() " << sendbuf.size() << " level " << (level ? level->getID() : -1));

  int error = Uintah::MPI::Allreduce( &sendbuf[0], &recvbuf[0], count, datatype, op, d_myworld->getGlobalComm( nComm ) );

  DOUT(g_mpi_dbg, "Rank-" << d_myworld->myRank() << " allreduce, done " << label->getName() 
      << " recvbuf.size() " << recvbuf.size() << " level " << (level ? level->getID() : -1));

  if( error ) {
    DOUT(true, "reduceMPI: Uintah::MPI::Allreduce error: " << error);
    SCI_THROW( InternalError("reduceMPI: MPI error", __FILE__, __LINE__) );
  }

  int unpackindex = 0;
  for( int m = 0; m < nmatls; m++ ) {
    int matlIndex = matls->get( m );

    ReductionVariableBase* var;
    try {
      var = dynamic_cast<ReductionVariableBase*>( m_level_DB.get( label, matlIndex, level ) );
    }
    catch( UnknownVariable& ) {
      SCI_THROW(UnknownVariable(label->getName(), getID(), level, matlIndex, "on reduceMPI(pass 2)", __FILE__, __LINE__) );
    }
    var->putMPIData( recvbuf, unpackindex );
  }
  
  if( matls != inmatls ) {
    delete matls;
  }
}

//______________________________________________________________________
//
void
OnDemandDataWarehouse::put( const ReductionVariableBase & var
                          , const VarLabel              * label
                          , const Level                 * level     /* = nullptr */
                          ,       int                     matlIndex /* = -1 */
                          )
{
  ASSERT( !m_finalized );

  // it actually may be replaced, but it doesn't need to explicitly modify with multiple ReductionVars in the task graph
  checkPutAccess( label, matlIndex, nullptr, false);

  printDebuggingPutInfo( label, matlIndex, level, __LINE__ );

  // Put it in the database
  bool init = (d_scheduler->copyTimestep()) || !(m_level_DB.exists( label, matlIndex, level ));
  m_level_DB.putReduce( label, matlIndex, level, var.clone(), init );
}

//______________________________________________________________________
//
void
OnDemandDataWarehouse::override( const ReductionVariableBase & var
                               , const VarLabel              * label
                               , const Level                 * level     /* = nullptr */
                               ,       int                     matlIndex /* = -1 */
                               )
{
  checkPutAccess( label, matlIndex, nullptr, true );

  printDebuggingPutInfo( label, matlIndex, level, __LINE__ );

  // Put it in the database, replace whatever may already be there
  m_level_DB.put( label, matlIndex, level, var.clone(), true, true );
}

//______________________________________________________________________
//
void
OnDemandDataWarehouse::override( const SoleVariableBase & var
                               , const VarLabel         * label
                               , const Level            * level     /* = nullptr */
                               ,       int                matlIndex /* = -1 */
                               )
{
  checkPutAccess(label, matlIndex, nullptr, true);

  printDebuggingPutInfo( label, matlIndex, level, __LINE__ );

  // Put it in the database, replace whatever may already be there
  m_level_DB.put(label, matlIndex, level, var.clone(), d_scheduler->copyTimestep(), true);
}

//______________________________________________________________________
//
void
OnDemandDataWarehouse::put( const SoleVariableBase & var
                          , const VarLabel         * label
                          , const Level            * level     /* = nullptr */
                          ,       int                matlIndex /* = -1 */
                          )
{
  ASSERT(!m_finalized);

  // it actually may be replaced, but it doesn't need to explicitly modify with multiple SoleVars in the task graph
  checkPutAccess(label, matlIndex, nullptr, false);

  printDebuggingPutInfo( label, matlIndex, level, __LINE__ );
  
  // Put it in the database
  if (!m_level_DB.exists(label, matlIndex, level)) {
    m_level_DB.put(label, matlIndex, level, var.clone(), d_scheduler->copyTimestep(), false);
  }
}

//______________________________________________________________________
//
ParticleSubset*
OnDemandDataWarehouse::createParticleSubset(       particleIndex   numParticles
                                           ,       int             matlIndex
                                           , const Patch         * patch
                                           ,       IntVector       low  /* = IntVector(0,0,0) */
                                           ,       IntVector       high /* = IntVector(0,0,0) */
                                           )
{
  if (low == high && high == IntVector(0, 0, 0)) {
    low = patch->getExtraCellLowIndex();
    high = patch->getExtraCellHighIndex();
  }

  if (g_dw_get_put_dbg.active()) {
    std::stringstream mesg;
    mesg << d_myworld->myRank() << " DW ID " << getID() << " createParticleSubset: MI: " << matlIndex << " P: " << patch->getID()
         << " (" << low << ", " << high << ") size: " << numParticles << "\n";
    DOUT(true, mesg.str());
  }

  ASSERT(!patch->isVirtual());

  ParticleSubset* psubset = scinew ParticleSubset( numParticles, matlIndex, patch, low, high );
  insertPSetRecord( m_pset_db, patch, low, high, matlIndex, psubset );

  return psubset;
}

//______________________________________________________________________
//
void
OnDemandDataWarehouse::saveParticleSubset(       ParticleSubset * psubset
                                         ,       int              matlIndex
                                         , const Patch          * patch
                                         ,       IntVector        low  /* = IntVector(0,0,0) */
                                         ,       IntVector        high /* = IntVector(0,0,0) */
                                         )
{
  ASSERTEQ( psubset->getPatch(), patch );
  ASSERTEQ( psubset->getMatlIndex(), matlIndex );
  ASSERT( !patch->isVirtual() );

  if( low == high && high == IntVector( 0, 0, 0 ) ) {
    low = patch->getExtraCellLowIndex();
    high = patch->getExtraCellHighIndex();
  }

  if (g_dw_get_put_dbg.active()) {
    std::stringstream mesg;
    mesg << d_myworld->myRank() << " DW ID " << getID() << " saveParticleSubset: MI: " << matlIndex
         << " P: " << patch->getID() << " (" << low << ", " << high << ") size: "
         << psubset->numParticles() << "\n";
    DOUT(true, mesg.str());
  }

  insertPSetRecord( m_pset_db, patch, low, high, matlIndex, psubset );
}

//______________________________________________________________________
//
void
OnDemandDataWarehouse::printParticleSubsets()
{
  std::cout << "----------------------------------------------\n";
  std::cout << "-- Particle Subsets: \n\n";

  psetDBType::iterator iter;
  std::cout << d_myworld->myRank() << " Available psets on DW " << d_generation << ":\n";
  for (iter = m_pset_db.begin(); iter != m_pset_db.end(); iter++) {
    std::cout << d_myworld->myRank() << " " <<*(iter->second) << std::endl;
  }
  std::cout << "----------------------------------------------\n";
}

//______________________________________________________________________
//
void
OnDemandDataWarehouse::insertPSetRecord(       psetDBType     & subsetDB
                                       , const Patch          * patch
                                       ,       IntVector        low
                                       ,       IntVector        high
                                       ,       int              matlIndex
                                       ,       ParticleSubset * psubset
                                       )
{
  psubset->setLow(low);
  psubset->setHigh(high);

#if SCI_ASSERTION_LEVEL >= 1
  ParticleSubset* subset=queryPSetDB(subsetDB,patch,matlIndex,low,high,0,true);
  if (subset != nullptr) {
    if (d_myworld->myRank() == 0) {
      std::cout << d_myworld->myRank() << "  Duplicate: " << patch->getID() << " matl " << matlIndex << " " << low << " " << high << std::endl;
      printParticleSubsets();
    }
    SCI_THROW(InternalError("tried to create a particle subset that already exists", __FILE__, __LINE__));
  }
#endif

  {
    psetDB_monitor psetDB_lock{ Uintah::CrowdMonitor<psetDB_tag>::WRITER };

    psetDBType::key_type key(patch->getRealPatch(), matlIndex, getID());
    subsetDB.insert(std::pair<psetDBType::key_type, ParticleSubset*>(key, psubset));
    psubset->addReference();
  }
}
//______________________________________________________________________
//
ParticleSubset*
OnDemandDataWarehouse::queryPSetDB(       psetDBType & subsetDB
                                  , const Patch      * patch
                                  ,       int          matlIndex
                                  ,       IntVector    low
                                  ,       IntVector    high
                                  , const VarLabel   * pos_var
                                  ,       bool         exact /* = false */
                                  )
{
  ParticleSubset* subset = nullptr;

  psetDBType::key_type key(patch->getRealPatch(), matlIndex, getID());
  int best_volume = std::numeric_limits<int>::max();
  int target_volume = Region::getVolume(low,high);


  {
    psetDB_monitor psetDB_write_lock{ Uintah::CrowdMonitor<psetDB_tag>::WRITER };

    std::pair<psetDBType::const_iterator, psetDBType::const_iterator> ret = subsetDB.equal_range(key);

    // search multimap for best subset
    for (psetDBType::const_iterator iter = ret.first; iter != ret.second; ++iter) {

      ParticleSubset *ss = iter->second;
      IntVector sslow = ss->getLow();
      IntVector sshigh = ss->getHigh();
      int vol = Region::getVolume(sslow, sshigh);

      // check if volume is better than current best
      if (vol < best_volume) {
        // intersect ranges
        if (low.x() >= sslow.x() && low.y() >= sslow.y() && low.z() >= sslow.z() && sshigh.x() >= high.x() && sshigh.y() >= high.y()
            && sshigh.z() >= high.z()) {
          // take this range
          subset = ss;
          best_volume = vol;

          // short circuit out if we have already found the best possible solution
          if (best_volume == target_volume) {
            break;
          }
        }
      }
    }
  } // end psetDB_write_lock{ Uintah::CrowdMonitor<psetDB_tag>::WRITER }


  if (exact && best_volume != target_volume) {
    return nullptr;
  }

  // if we don't need to filter or we already have an exact match just return this subset
  if (pos_var == nullptr || best_volume == target_volume) {
    return subset;
  }

  // otherwise filter out particles that are not within this range
  constParticleVariable<Point> pos;

  ASSERT(subset != nullptr);

  get(pos, pos_var, subset);

  ParticleSubset* newsubset = scinew ParticleSubset(0, matlIndex, patch->getRealPatch(),low,high);

  for (ParticleSubset::iterator iter = subset->begin(); iter != subset->end(); iter++) {
    particleIndex idx = *iter;
    if (Patch::containsIndex(low, high, patch->getCellIndex(pos[idx]))) {
      newsubset->addParticle(idx);
    }
  }

  // save subset for future queries
  {
    psetDB_monitor psetDB_write_lock{ Uintah::CrowdMonitor<psetDB_tag>::WRITER };

    subsetDB.insert(std::pair<psetDBType::key_type, ParticleSubset*>(key, newsubset));
    newsubset->addReference();
  }

  return newsubset;
}

//______________________________________________________________________
//
ParticleSubset*
OnDemandDataWarehouse::getParticleSubset(       int     matlIndex
                                        , const Patch * patch
                                        )
{
  return getParticleSubset(matlIndex, patch, patch->getExtraCellLowIndex(), patch->getExtraCellHighIndex());
}

//______________________________________________________________________
//
ParticleSubset*
OnDemandDataWarehouse::getParticleSubset(       int         matlIndex
                                        , const Patch     * patch
                                        ,       IntVector   low
                                        ,       IntVector   high
                                        )
{
  const Patch* realPatch = (patch != nullptr) ? patch->getRealPatch() : nullptr;
  ParticleSubset* subset = nullptr;

  subset = queryPSetDB( m_pset_db, realPatch, matlIndex, low, high, nullptr );

  // bulletproofing
  if (!subset) {
    printParticleSubsets();
    std::ostringstream s;
    s << "ParticleSubset, (low: " << low << ", high: " << high << " DWID " << getID() << ')';
    SCI_THROW(UnknownVariable(s.str().c_str(), getID(), realPatch, matlIndex, "Cannot find particle set on patch", __FILE__, __LINE__) );
  }
  return subset;
}

//______________________________________________________________________
//
ParticleSubset*
OnDemandDataWarehouse::getParticleSubset(       int         matlIndex
                                        , const Patch     * patch
                                        ,       IntVector   low
                                        ,       IntVector   high
                                        , const VarLabel  * posvar
                                        )
{
  const Patch* realPatch = (patch != nullptr) ? patch->getRealPatch() : nullptr;
  ParticleSubset* subset = nullptr;

  subset = queryPSetDB( m_pset_db, realPatch, matlIndex, low, high, posvar );

  // bulletproofing
  if (subset == nullptr) {
    printParticleSubsets();
    std::ostringstream s;
    s << "ParticleSubset, (low: " << low << ", high: " << high << " DWID " << getID() << ')';
    SCI_THROW(UnknownVariable(s.str().c_str(), getID(), realPatch, matlIndex, "Cannot find particle set on patch", __FILE__, __LINE__) );
  }

  return subset;
}

//______________________________________________________________________
//
ParticleSubset*
OnDemandDataWarehouse::getParticleSubset(       int                matlIndex
                                        , const Patch*             patch
                                        ,       Ghost::GhostType   gtype
                                        ,       int                numGhostCells
                                        , const VarLabel         * posvar
                                        )
{
  IntVector lowIndex, highIndex;
  patch->computeVariableExtents(Patch::CellBased, posvar->getBoundaryLayer(), gtype, numGhostCells, lowIndex, highIndex);

  if (gtype == Ghost::None || (lowIndex == patch->getExtraCellLowIndex() && highIndex == patch->getExtraCellHighIndex())) {
    return getParticleSubset(matlIndex, patch);
  }

  return getParticleSubset(matlIndex, lowIndex, highIndex, patch, posvar);
}

//______________________________________________________________________
//
ParticleSubset*
OnDemandDataWarehouse::getParticleSubset(       int        matlIndex
                                        ,       IntVector  lowIndex
                                        ,       IntVector  highIndex
                                        , const Patch    * relPatch
                                        , const VarLabel * posvar
                                        , const Level    * oldLevel /* = nullptr */ //level is ONLY used when querying from an old grid, otherwise the level will be determined from the patch
                                        )
{
  // relPatch can be nullptr if trying to get a particle subset for an arbitrary spot on the level
  Patch::selectType neighbors;

  ASSERT(relPatch != nullptr); //you should pass in the patch on which the task was called on
  const Level* level=relPatch->getLevel();

  //compute intersection between query range and patch
  IntVector low=Min(lowIndex,relPatch->getExtraCellLowIndex());
  IntVector high=Max(highIndex,relPatch->getExtraCellHighIndex());


  //if the user passed in the old level then query its patches
  if( oldLevel != nullptr ) {
    oldLevel->selectPatches( lowIndex, highIndex, neighbors );  //find all intersecting patches with the range
  }
  //if the query range is larger than the patch
  else if( low != relPatch->getExtraCellLowIndex() || high != relPatch->getExtraCellHighIndex() ) {
    level->selectPatches( lowIndex, highIndex, neighbors );  //find all intersecting patches with the range
  }
  else {
    //just add this patch, do not query the whole level
    neighbors.push_back( relPatch );
  }

  particleIndex totalParticles = 0;
  std::vector<ParticleVariableBase*> neighborvars;
  std::vector<ParticleSubset*> subsets;
  std::vector<const Patch*> vneighbors;

  for( size_t i = 0; i < neighbors.size(); i++ ) {
    const Patch* neighbor = neighbors[i];
    const Patch* realNeighbor = neighbor->getRealPatch();
    if( neighbor ) {
      IntVector newLow;
      IntVector newHigh;

      if( level->getIndex() == 0 ) {
        newLow = Max( lowIndex, neighbor->getExtraCellLowIndex() );
        newHigh = Min( highIndex, neighbor->getExtraCellHighIndex() );
      }
      else {
        // if in a copy-data timestep, only grab extra cells if on domain boundary
        newLow = Max( lowIndex, neighbor->getLowIndexWithDomainLayer( Patch::CellBased ) );
        newHigh = Min( highIndex, neighbor->getHighIndexWithDomainLayer( Patch::CellBased ) );
      }

      if( neighbor->isVirtual() ) {
        // rather than offsetting each point of pos_var's data, just adjust the box to compare it with.
        IntVector cellOffset = neighbor->getVirtualOffset();
        newLow -= cellOffset;
        newHigh -= cellOffset;
      }

      if (relPatch != neighbor){
        relPatch->cullIntersection( Patch::CellBased, IntVector( 0, 0, 0 ), realNeighbor, newLow, newHigh );

        if( newLow == newHigh ) {
          continue;
        }
      }

      // get the particle subset for this patch
      ParticleSubset* pset = getParticleSubset( matlIndex, neighbor, newLow, newHigh, posvar );

      //add subset to our current list
      totalParticles += pset->numParticles();
      subsets.push_back( pset );
      vneighbors.push_back( neighbors[i] );

    }
  }

  //create a new subset
  ParticleSubset* newsubset = scinew ParticleSubset(totalParticles, matlIndex, relPatch, lowIndex, highIndex, vneighbors, subsets);
  return newsubset;
}

//______________________________________________________________________
//
ParticleSubset*
OnDemandDataWarehouse::getDeleteSubset(       int     matlIndex
                                      , const Patch * patch
                                      )
{

  const Patch* realPatch = (patch != nullptr) ? patch->getRealPatch() : nullptr;
  ParticleSubset* subset = queryPSetDB( m_delset_DB, realPatch, matlIndex,
                                        patch->getExtraCellLowIndex(),
                                        patch->getExtraCellHighIndex(), nullptr );

  if (subset == nullptr) {
    SCI_THROW(UnknownVariable("DeleteSet", getID(), realPatch, matlIndex, "Cannot find delete set on patch", __FILE__, __LINE__) );
  }

  return subset;
}

//______________________________________________________________________
//
std::map<const VarLabel*, ParticleVariableBase*>*
OnDemandDataWarehouse::getNewParticleState(       int     matlIndex
                                          , const Patch * patch
                                          )
{
  {
    addsetDB_monitor addset_lock{ Uintah::CrowdMonitor<addsetDB_tag>::READER };

    const Patch* realPatch = (patch != nullptr) ? patch->getRealPatch() : nullptr;
    psetAddDBType::key_type key(matlIndex, realPatch);

    auto iter = m_addset_DB.find(key);
    if (iter == m_addset_DB.end()) {
      return nullptr;
    }

    return iter->second;
  }
}

//______________________________________________________________________
//
bool
OnDemandDataWarehouse::haveParticleSubset(       int         matlIndex
                                         , const Patch     * patch
                                         ,       IntVector   low   /* = IntVector(0,0,0) */
                                         ,       IntVector   high  /* = IntVector(0,0,0) */
                                         ,       bool        exact /* = false */
                                         )
{
  if (low == high && high == IntVector(0, 0, 0)) {
    low = patch->getExtraCellLowIndex();
    high = patch->getExtraCellHighIndex();
  }
  const Patch* realPatch = patch->getRealPatch();
  // query subset
  ParticleSubset* subset = queryPSetDB(m_pset_db, realPatch, matlIndex, low, high, nullptr);

  // if no subset was returned there are no suitable subsets
  if (subset == nullptr) {
    return false;
  }

  // check if the user wanted an exact match
  if (exact) {
    return subset->getLow() == low && subset->getHigh() == high;
  }
  else {
    return true;
  }
}

//______________________________________________________________________
//
void
OnDemandDataWarehouse::get(       constParticleVariableBase & constVar
                          , const VarLabel                  * label
                          ,       int                         matlIndex
                          , const Patch                     * patch
                          )
{
  checkGetAccess( label, matlIndex, patch );

  if (!m_var_DB.exists(label, matlIndex, patch)) {
    print();
    SCI_THROW( UnknownVariable(label->getName(), getID(), patch, matlIndex, "", __FILE__, __LINE__) );
  }
  constVar = *dynamic_cast<ParticleVariableBase*>( m_var_DB.get( label, matlIndex, patch ) );
}

//______________________________________________________________________
//
void
OnDemandDataWarehouse::get(       constParticleVariableBase & constVar
                          , const VarLabel                  * label
                          ,       ParticleSubset            * pset
                          )
{
  int matlIndex = pset->getMatlIndex();
  const Patch* patch = pset->getPatch();

  // pset center patch and neighbor patch are not in same level (probably on an AMR copy data timestep)
  if ((pset->getNeighbors().size() == 0)
      || (pset->getNeighbors().front()->getLevel() == patch->getLevel()
          && pset->getLow() == patch->getExtraCellLowIndex()
          && pset->getHigh() == patch->getExtraCellHighIndex()) ) {
    get( constVar, label, matlIndex, patch );
  }
  else {
    checkGetAccess( label, matlIndex, patch );
    ParticleVariableBase* var = constVar.cloneType();

    const std::vector<const Patch*>& neighborPatches = pset->getNeighbors();
    const std::vector<ParticleSubset*>& neighbor_subsets = pset->getNeighborSubsets();

    std::vector<ParticleVariableBase*> neighborvars( neighborPatches.size() );

    for (size_t i = 0u; i < neighborPatches.size(); i++) {
      const Patch* neighborPatch = neighborPatches[i];

    if (!m_var_DB.exists(label, matlIndex, neighborPatches[i])) {
        SCI_THROW(UnknownVariable(label->getName(), getID(), neighborPatch, matlIndex,
                                  neighborPatch == patch?"on patch":"on neighbor", __FILE__, __LINE__) );
      }

      neighborvars[i] = var->cloneType();

      m_var_DB.get( label, matlIndex, neighborPatch, *neighborvars[i] );
    }

    // Note that when the neighbors are virtual patches (i.e. periodic
    // boundaries), then if var is a ParticleVariable<Point>, the points
    // of neighbors will be translated by its virtualOffset.

    var->gather( pset, neighbor_subsets, neighborvars, neighborPatches );

    constVar = *var;

    for (size_t i = 0u; i < neighborPatches.size(); i++) {
      delete neighborvars[i];
    }
    delete var;
  }
}

//______________________________________________________________________
//
void
OnDemandDataWarehouse::getModifiable(       ParticleVariableBase & var
                                    , const VarLabel             * label
                                    ,       ParticleSubset       * pset
                                    )
{
  int matlIndex = pset->getMatlIndex();
  const Patch* patch = pset->getPatch();
  checkModifyAccess( label, matlIndex, patch );

  if (pset->getLow() == patch->getExtraCellLowIndex() && pset->getHigh() == patch->getExtraCellHighIndex()) {
    if (!m_var_DB.exists(label, matlIndex, patch)) {
      SCI_THROW( UnknownVariable(label->getName(), getID(), patch, matlIndex,
                                 "", __FILE__, __LINE__) );
    }
    m_var_DB.get( label, matlIndex, patch, var );
  }
  else {
    SCI_THROW(InternalError("getModifiable (Particle Variable (" + label->getName() +
                            ") ). The particleSubset low/high index does not match the patch low/high indices",
                            __FILE__, __LINE__) );
  }
}

//______________________________________________________________________
//
ParticleVariableBase*
OnDemandDataWarehouse::getParticleVariable( const VarLabel       * label
                                          ,       ParticleSubset * pset
                                          )
{
  int matlIndex = pset->getMatlIndex();
  const Patch* patch = pset->getPatch();

  if (pset->getLow() == patch->getExtraCellLowIndex() && pset->getHigh() == patch->getExtraCellHighIndex()) {
    return getParticleVariable( label, matlIndex, patch );
  }
  else {
    SCI_THROW(
        InternalError("getParticleVariable (Particle Variable (" + label->getName() +") ).  The particleSubset low/high index does not match the patch low/high indices", __FILE__, __LINE__) );
  }
}

//______________________________________________________________________
//
ParticleVariableBase*
OnDemandDataWarehouse::getParticleVariable( const VarLabel * label
                                          ,       int        matlIndex
                                          , const Patch    * patch
                                          )
{
  ParticleVariableBase* var = nullptr;

  // in case the it's a virtual patch -- only deal with real patches
  if (patch != nullptr) {
    patch = patch->getRealPatch();
  }

  checkModifyAccess( label, matlIndex, patch );

  if (!m_var_DB.exists(label, matlIndex, patch)) {
    SCI_THROW(UnknownVariable(label->getName(), getID(), patch, matlIndex, "",  __FILE__, __LINE__) );
  }
  var = dynamic_cast<ParticleVariableBase*>( m_var_DB.get( label, matlIndex, patch ) );

  return var;
}

//______________________________________________________________________
//
void
OnDemandDataWarehouse::allocateTemporary( ParticleVariableBase & var
                                        , ParticleSubset       * pset
                                        )
{
  var.allocate(pset);
}

//______________________________________________________________________
//
void
OnDemandDataWarehouse::allocateAndPut(       ParticleVariableBase & var
                                     , const VarLabel             * label
                                     ,       ParticleSubset       * pset
                                     )
{
  int matlIndex = pset->getMatlIndex();
  const Patch* patch = pset->getPatch();

  // Error checking
  if (m_var_DB.exists(label, matlIndex, patch)) {
    SCI_THROW(InternalError("Particle variable already exists: " + label->getName(), __FILE__, __LINE__));
  }

  var.allocate(pset);
  put(var, label);
}

//______________________________________________________________________
//
void
OnDemandDataWarehouse::put(       ParticleVariableBase & var
                          , const VarLabel             * label
                          ,       bool                   replace /* = false */
                          )
{
  ASSERT(!m_finalized);

  ParticleSubset* pset = var.getParticleSubset();
  const Patch* patch = pset->getPatch();

  if (pset->getLow() != patch->getExtraCellLowIndex() || pset->getHigh() != patch->getExtraCellHighIndex()) {
      SCI_THROW(InternalError(" put(Particle Variable (" + label->getName() +
                              ") ).  The particleSubset low/high index does not match the patch low/high indices",
                              __FILE__, __LINE__) );
    }

  int matlIndex = pset->getMatlIndex();

  checkPutAccess( label, matlIndex, patch, replace );

  // Put it in the database
  printDebuggingPutInfo( label, matlIndex, patch, __LINE__ );

  m_var_DB.put( label, matlIndex, patch, var.clone(), d_scheduler->copyTimestep(), replace );
}

//______________________________________________________________________
//
void
OnDemandDataWarehouse::copyOut(       ParticleVariableBase & var
                              , const VarLabel             * label
                              ,       ParticleSubset       * pset
                              )
{
  constParticleVariableBase* constVar = var.cloneConstType();
  this->get( *constVar, label, pset );
  var.copyData( &constVar->getBaseRep() );
  delete constVar;
}

//______________________________________________________________________
//
void
OnDemandDataWarehouse::getCopy(       ParticleVariableBase & var
                              , const VarLabel             * label
                              ,       ParticleSubset       * pset
                              )
{
  constParticleVariableBase* constVar = var.cloneConstType();
  this->get( *constVar, label, pset );
  var.allocate( pset );
  var.copyData( &constVar->getBaseRep() );
  delete constVar;
}

//______________________________________________________________________
//
void
OnDemandDataWarehouse::get(       constGridVariableBase & constVar
                          , const VarLabel              * label
                          ,       int                     matlIndex
                          , const Patch                 * patch
                          ,       Ghost::GhostType        gtype
                          ,       int                     numGhostCells
                          )
{
  GridVariableBase* var = constVar.cloneType();

  checkGetAccess( label, matlIndex, patch, gtype, numGhostCells );
  getGridVar( *var, label, matlIndex, patch, gtype, numGhostCells );

  constVar = *var;
  delete var;
}

//______________________________________________________________________
//
void
OnDemandDataWarehouse::getModifiable(       GridVariableBase & var
                                    , const VarLabel         * label
                                    ,       int                matlIndex
                                    , const Patch            * patch
                                    ,       Ghost::GhostType   gtype         /* = Ghost::None */
                                    ,       int                numGhostCells /* = 0 */
                                    )
{
 //checkModifyAccess(label, matlIndex, patch);
  getGridVar(var, label, matlIndex, patch, gtype, numGhostCells);
}

//______________________________________________________________________
//
void
OnDemandDataWarehouse:: allocateTemporary(       GridVariableBase & var
                                         , const Patch            * patch
                                         ,       Ghost::GhostType   gtype
                                         ,       int                numGhostCells
                                         )
{
  IntVector boundaryLayer(0, 0, 0); // Is this right?
  IntVector lowIndex, highIndex;
  IntVector lowOffset, highOffset;
  Patch::VariableBasis basis = Patch::translateTypeToBasis(var.virtualGetTypeDescription()->getType(), false);
  Patch::getGhostOffsets(var.virtualGetTypeDescription()->getType(), gtype, numGhostCells, lowOffset, highOffset);

  patch->computeExtents(basis, boundaryLayer, lowOffset, highOffset,lowIndex, highIndex);

  var.allocate(lowIndex, highIndex);
}

//______________________________________________________________________
//
void
OnDemandDataWarehouse::allocateAndPut(       GridVariableBase & var
                                     , const VarLabel         * label
                                     ,       int                matlIndex
                                     , const Patch            * patch
                                     ,       Ghost::GhostType   gtype         /* = Ghost::None */
                                     ,       int                numGhostCells /* = 0 */
                                     )
{
#if SCI_ASSERTION_LEVEL >= 1
  const TypeDescription * varType = var.virtualGetTypeDescription();
  if( label->typeDescription()->getType() != varType->getType() ||
      label->typeDescription()->getSubType()->getType() != varType->getSubType()->getType() ) {
      std::cout << "OnDemandDataWarehouse::allocateAndPut():  Error: VarLabel type does not match Variable type!\n";
      std::cout << "  VarLabel Name: " << label->getName() << "\n";
      std::cout << "  VarLabel Type: " << label->typeDescription()->getName() << "\n";
      std::cout << "  Variable Type: " << var.virtualGetTypeDescription()->getName() << "\n";
      SCI_THROW(InternalError("OnDemandDataWarehouse::allocateAndPut(): Var and Label types do not match!", __FILE__, __LINE__));
    }
#endif

  ASSERT(!m_finalized);

  // Note: almost the entire function is write locked in order to prevent dual allocations in a multi-threaded environment.
  // Whichever patch in a super patch group gets here first, does the allocating for the entire super patch group.
#if 0
  if (!hasRunningTask()) {
    SCI_THROW(InternalError("OnDemandDataWarehouse::AllocateAndPutGridVar can only be used when the dw has a running task associated with it.", __FILE__, __LINE__));
  }
#endif

  checkPutAccess(label, matlIndex, patch, false);
  Patch::VariableBasis basis = Patch::translateTypeToBasis(label->typeDescription()->getType(), false);

  IntVector lowIndex, highIndex;
  IntVector lowOffset, highOffset;
  Patch::getGhostOffsets(var.virtualGetTypeDescription()->getType(), gtype, numGhostCells, lowOffset, highOffset);
  patch->computeExtents(basis, label->getBoundaryLayer(), lowOffset, highOffset, lowIndex, highIndex);

  if (!s_combine_memory) {
    bool exists = m_var_DB.exists(label, matlIndex, patch);
    if (exists) {
      // it had been allocated and put as part of the superpatch of another patch
      m_var_DB.get(label, matlIndex, patch, var);

      // The var's window should be the size of the patch or smaller than it.
      ASSERTEQ(Min(var.getLow(), lowIndex), lowIndex);
      ASSERTEQ(Max(var.getHigh(), highIndex), highIndex);

      // this is just a tricky way to uninitialize var
      Variable* tmpVar = dynamic_cast<Variable*>(var.cloneType());
      var.copyPointer(*tmpVar);
      delete tmpVar;
    }
    // allocate the memory
    var.allocate(lowIndex, highIndex);

    // put the variable in the database
    printDebuggingPutInfo( label, matlIndex, patch, __LINE__ );
    m_var_DB.put(label, matlIndex, patch, var.clone(), d_scheduler->copyTimestep(), true);
  }
  else {
    {
      varDB_monitor varDB_lock{ Uintah::CrowdMonitor<varDB_tag>::WRITER };

      bool exists = m_var_DB.exists(label, matlIndex, patch);
      if (exists) {
        // it had been allocated and put as part of the superpatch of another patch
        m_var_DB.get(label, matlIndex, patch, var);

        // The var's window should be the size of the patch or smaller than it.
        ASSERTEQ(Min(var.getLow(), lowIndex), lowIndex);
        ASSERTEQ(Max(var.getHigh(), highIndex), highIndex);

        if (var.getLow() != patch->getExtraLowIndex(basis, label->getBoundaryLayer()) || var.getHigh()
            != patch->getExtraHighIndex(basis, label->getBoundaryLayer())
            || var.getBasePointer() == nullptr /* place holder for ghost patch */) {

          // It wasn't allocated as part of another patch's superpatch;
          // it existed as ghost patch of another patch.. so we have no
          // choice but to blow it away and replace it.
          m_var_DB.put(label, matlIndex, patch, nullptr, d_scheduler->copyTimestep(), true);

          // this is just a tricky way to uninitialize var
          Variable* tmpVar = dynamic_cast<Variable*>(var.cloneType());
          var.copyPointer(*tmpVar);
          delete tmpVar;
        } else {
          // It was allocated and put as part of the superpatch of another patch
          var.rewindow(lowIndex, highIndex);
          return;  // got it -- done
        }
      }

      IntVector superLowIndex, superHighIndex;
      // requiredSuper[Low/High]'s don't take numGhostCells into consideration
      // -- just includes ghosts that will be required by later tasks.
      IntVector requiredSuperLow, requiredSuperHigh;

      const std::vector<const Patch*>* superPatchGroup = d_scheduler->getSuperPatchExtents(label, matlIndex, patch, gtype,
                                                                                           numGhostCells, requiredSuperLow,
                                                                                           requiredSuperHigh, superLowIndex,
                                                                                           superHighIndex);
      ASSERT(superPatchGroup != nullptr);

      var.allocate(superLowIndex, superHighIndex);

#if SCI_ASSERTION_LEVEL >= 3

      // check for dead portions of a variable (variable space that isn't covered by any patch).
      // This will happen with L-shaped patch configs and ngc > extra cells.
      // find all dead space and mark it with a bogus value.

      if (1) {  // numGhostCells > ec) { (numGhostCells is 0, query it from the superLowIndex...
        std::deque<Box> b1, b2, difference;
        b1.push_back( Box(Point(superLowIndex(0), superLowIndex(1), superLowIndex(2)),
                          Point(superHighIndex(0), superHighIndex(1), superHighIndex(2))));
        for (size_t i = 0u; i < (*superPatchGroup).size(); i++) {
          const Patch* p = (*superPatchGroup)[i];
          IntVector low = p->getExtraLowIndex(basis, label->getBoundaryLayer());
          IntVector high = p->getExtraHighIndex(basis, label->getBoundaryLayer());
          b2.push_back(Box(Point(low(0), low(1), low(2)), Point(high(0), high(1), high(2))));
        }
        difference = Box::difference(b1, b2);

#if 0
        if (difference.size() > 0) {
          std::cout << "Box difference: " << superLowIndex << " " << superHighIndex << " with patches " << std::endl;
          for (size_t i = 0u; i < (*superPatchGroup).size(); i++) {
            const Patch* p = (*superPatchGroup)[i];
            std::cout << p->getExtraLowIndex(basis, label->getBoundaryLayer()) << " " << p->getExtraHighIndex(basis, label->getBoundaryLayer()) << std::endl;
          }

          for (size_t i = 0; i < difference.size(); i++) {
            std::cout << difference[i].lower() << " " << difference[i].upper() << std::endl;
          }
        }
#endif
        // get more efficient way of doing this...
        for (size_t i = 0; i < difference.size(); i++) {
          Box b = difference[i];
          IntVector low((int)b.lower()(0), (int)b.lower()(1), (int)b.lower()(2));
          IntVector high((int)b.upper()(0), (int)b.upper()(1), (int)b.upper()(2));
          if (GridVariable<double>* typedVar = dynamic_cast<GridVariable<double>*>(&var)) {
            for (CellIterator iter(low, high); !iter.done(); iter++) {
              (*typedVar)[*iter] = -5.555555e256;
            }
          } else if (GridVariable<Vector>* typedVar = dynamic_cast<GridVariable<Vector>*>(&var)) {
            for (CellIterator iter(low, high); !iter.done(); iter++) {
              (*typedVar)[*iter] = -5.555555e256;
            }
          }
        }
      }
#endif

      Patch::selectType encompassedPatches;
      if (requiredSuperLow == lowIndex && requiredSuperHigh == highIndex) {
        // only encompassing the patch currently being allocated
        encompassedPatches.push_back(patch);
      } else {
        // Use requiredSuperLow/High instead of superLowIndex/superHighIndex
        // so we don't put the var for patches in the datawarehouse that won't be
        // required (this is important for scrubbing).
        patch->getLevel()->selectPatches(requiredSuperLow, requiredSuperHigh, encompassedPatches);
      }

      // Make a set of the non ghost patches that
      // has quicker lookup than the vector.
      std::set<const Patch*> nonGhostPatches;
      for (size_t i = 0u; i < superPatchGroup->size(); ++i) {
        nonGhostPatches.insert((*superPatchGroup)[i]);
      }

      Patch::selectType::iterator iter = encompassedPatches.begin();
      for (; iter != encompassedPatches.end(); ++iter) {
        const Patch* patchGroupMember = *iter;

        GridVariableBase* clone = var.clone();

        IntVector groupMemberLowIndex = patchGroupMember->getExtraLowIndex(basis, label->getBoundaryLayer());
        IntVector groupMemberHighIndex = patchGroupMember->getExtraHighIndex(basis, label->getBoundaryLayer());

        IntVector enclosedLowIndex = Max(groupMemberLowIndex, superLowIndex);
        IntVector enclosedHighIndex = Min(groupMemberHighIndex, superHighIndex);

        clone->rewindow(enclosedLowIndex, enclosedHighIndex);
        if (patchGroupMember == patch) {
          // this was checked already
          exists = false;
        } else {
          exists = m_var_DB.exists(label, matlIndex, patchGroupMember);
        }

        if (patchGroupMember->isVirtual()) {
          // Virtual patches can only be ghost patches.
          ASSERT(nonGhostPatches.find(patchGroupMember) == nonGhostPatches.end());
          clone->offsetGrid(IntVector(0, 0, 0) - patchGroupMember->getVirtualOffset());
          enclosedLowIndex = clone->getLow();
          enclosedHighIndex = clone->getHigh();
          patchGroupMember = patchGroupMember->getRealPatch();
          IntVector dummy;
          if (d_scheduler->getSuperPatchExtents(label, matlIndex, patchGroupMember, gtype, numGhostCells, dummy, dummy, dummy, dummy) != nullptr) {
            // The virtual patch refers to a real patch in which the label
            // is computed locally, so don't overwrite the local copy.
            delete clone;
            continue;
          }
        }
        if (exists) {
          // variable section already exists in this patchGroupMember
          // (which is assumed to be a ghost patch)
          // so check if one is enclosed in the other.

          GridVariableBase* existingGhostVar = dynamic_cast<GridVariableBase*>(m_var_DB.get(label, matlIndex, patchGroupMember));
          IntVector existingLow = existingGhostVar->getLow();
          IntVector existingHigh = existingGhostVar->getHigh();
          IntVector minLow = Min(existingLow, enclosedLowIndex);
          IntVector maxHigh = Max(existingHigh, enclosedHighIndex);

          if (existingGhostVar->isForeign()) {
            // data already being received, so don't replace it
            delete clone;
          } else if (minLow == enclosedLowIndex && maxHigh == enclosedHighIndex) {
            // this new ghost variable section encloses the old one,
            // so replace the old one
            printDebuggingPutInfo(label, matlIndex, patchGroupMember, __LINE__);

            m_var_DB.put(label, matlIndex, patchGroupMember, clone, d_scheduler->copyTimestep(), true);
          } else {
            // Either the old ghost variable section encloses this new one
            // (so leave it), or neither encloses the other (so just forget
            // about it -- it'll allocate extra space for it when receiving
            // the ghost data in recvMPIGridVar if nothing else).
            delete clone;
          }
        } else {
          // it didn't exist before -- add it
          printDebuggingPutInfo(label, matlIndex, patchGroupMember, __LINE__);

          m_var_DB.put(label, matlIndex, patchGroupMember, clone, d_scheduler->copyTimestep(), false);
        }
      }
    } // end varDB_lock{ Uintah::CrowdMonitor<varDB_tag>::WRITER }
    var.rewindow(lowIndex, highIndex);
  }
}

//______________________________________________________________________
//
void
OnDemandDataWarehouse::copyOut(       GridVariableBase & var
                              , const VarLabel         * label
                              ,       int                matlIndex
                              , const Patch            * patch
                              ,       Ghost::GhostType   gtype         /* = Ghost::None */
                              ,       int                numGhostCells /* = 0 */
                              )
{
  GridVariableBase* tmpVar = var.cloneType();
  getGridVar( *tmpVar, label, matlIndex, patch, gtype, numGhostCells );
  var.copyData( tmpVar );
  delete tmpVar;
}

//______________________________________________________________________
//
void
OnDemandDataWarehouse::getCopy(       GridVariableBase& var
                              , const VarLabel*         label
                              ,       int               matlIndex
                              , const Patch*            patch
                              ,       Ghost::GhostType  gtype         /* = Ghost::None */
                              ,       int               numGhostCells /* = 0 */
                              )
{
  GridVariableBase* tmpVar = var.cloneType();
  getGridVar( *tmpVar, label, matlIndex, patch, gtype, numGhostCells );
  var.allocate(tmpVar);
  var.copyData(tmpVar);
  delete tmpVar;
}

//______________________________________________________________________
//
void
OnDemandDataWarehouse::put(       GridVariableBase & var
                          , const VarLabel         * label
                          ,       int                matlIndex
                          , const Patch            * patch
                          ,       bool               replace /*= false */
                          )
{
  ASSERT(!m_finalized);
  Patch::VariableBasis basis = Patch::translateTypeToBasis(label->typeDescription()->getType(), false);
  ASSERTEQ(basis, Patch::translateTypeToBasis(var.virtualGetTypeDescription()->getType(), true));

  checkPutAccess(label, matlIndex, patch, replace);

  DOUT(g_dw_get_put_dbg, "Putting: " << *label << " MI: " << matlIndex << " patch: " << *patch << " into DW: " << d_generation);

   // Put it in the database
   IntVector low = patch->getExtraLowIndex(basis, label->getBoundaryLayer());
   IntVector high = patch->getExtraHighIndex(basis, label->getBoundaryLayer());
   if (Min(var.getLow(), low) != var.getLow() || Max(var.getHigh(), high) != var.getHigh()) {
     std::ostringstream msg_str;
     msg_str << "put: Variable's window (" << var.getLow() << " - " << var.getHigh() << ") must encompass patches extent (" << low << " - " << high;
     SCI_THROW(InternalError(msg_str.str(), __FILE__, __LINE__));
   }
   USE_IF_ASSERTS_ON(bool no_realloc =) var.rewindow(low, high);
   // error would have been thrown above if the any reallocation would be needed
   ASSERT(no_realloc);
   printDebuggingPutInfo( label, matlIndex, patch, __LINE__ );

   m_var_DB.put(label, matlIndex, patch, var.clone(), d_scheduler->copyTimestep(),true);
}

//______________________________________________________________________
//
void
OnDemandDataWarehouse::get(       PerPatchBase & var
                          , const VarLabel     * label
                          ,       int            matlIndex
                          , const Patch        * patch
                          )
{
  checkGetAccess(label, matlIndex, patch);
  if (!m_var_DB.exists(label, matlIndex, patch)) {
    SCI_THROW(UnknownVariable(label->getName(), getID(), patch, matlIndex, "perpatch data", __FILE__, __LINE__));
  }
  m_var_DB.get(label, matlIndex, patch, var);
}

//______________________________________________________________________
//
void
OnDemandDataWarehouse::put(       PerPatchBase & var
                          , const VarLabel     * label
                          ,       int            matlIndex
                          , const Patch        * patch
                          ,       bool           replace /* = false */
                          )
{
  ASSERT( !m_finalized );
  checkPutAccess( label, matlIndex, patch, replace );

  // Put it in the database
  printDebuggingPutInfo( label, matlIndex, patch, __LINE__ );
  m_var_DB.put( label, matlIndex, patch, var.clone(), d_scheduler->copyTimestep(), true );
}

//______________________________________________________________________
// This returns a constGridVariable for *ALL* patches on a level.
// This method is essentially identical to "getRegion" except the call to
// level->selectPatches( ) has been replaced by level->allPatches()
// For grids containing a large number of patches selectPatches() is very slow
// This assumes that the variable is not in the DWDatabase<Level>  m_level_DB;
//______________________________________________________________________
void
OnDemandDataWarehouse::getLevel(       constGridVariableBase & constGridVar
                               , const VarLabel              * label
                               ,       int                     matlIndex
                               , const Level                 * level
                               )
{
  IntVector level_lowIndex, level_highIndex;
  level->findCellIndexRange(level_lowIndex, level_highIndex);  // including extra cells

  GridVariableBase* gridVar = constGridVar.cloneType();
  gridVar->allocate(level_lowIndex, level_highIndex);
  Patch::VariableBasis basis = Patch::translateTypeToBasis(label->typeDescription()->getType(), false);

  std::vector<const Patch*> missing_patches;     // for bulletproofing

  //__________________________________
  // define the patches for the entire level
  const PatchSet* myPatchesSet = level->allPatches();
  std::vector<const Patch*> patches(level->numPatches());
  for (int m = 0; m < myPatchesSet->size(); m++) {
    const PatchSubset* myPatches = myPatchesSet->getSubset(m);

    for (int p = 0; p < myPatches->size(); ++p) {
      patches[p] = myPatches->get(p);
    }
  }

  int nCellsCopied = 0;

  for (size_t i = 0u; i < patches.size(); ++i) {
    const Patch* patch = patches[i];

    std::vector<Variable*> varlist;
    m_var_DB.getlist(label, matlIndex, patch, varlist);
    GridVariableBase* this_var = nullptr;

    //__________________________________
    //  is this variable on this patch?
    for (auto iter = varlist.begin();; ++iter) {
      if (iter == varlist.end()) {
        this_var = nullptr;
        break;
      }

      //verify that the variable is valid
      this_var = dynamic_cast<GridVariableBase*>(*iter);

      if ((this_var != nullptr) && this_var->isValid()) {
        break;
      }
    }

    // just like a "missing patch": got data on this patch, but it either corresponds to a different
    // region or is incomplete"
    if (this_var == nullptr) {
      missing_patches.push_back(patch->getRealPatch());
      continue;
    }

    GridVariableBase* tmpVar = gridVar->cloneType();
    tmpVar->copyPointer(*this_var);

    // if patch is virtual, it is probably a boundary layer/extra cell that has been requested (from AMR)
    if (patch->isVirtual()) {
      tmpVar->offset(patch->getVirtualOffset());
    }

    //__________________________________
    //  copy this patch's data
    IntVector lo = patch->getExtraLowIndex(basis, label->getBoundaryLayer());
    IntVector hi = patch->getExtraHighIndex(basis, label->getBoundaryLayer());

    try {
      gridVar->copyPatch(tmpVar, lo, hi);
    }
    catch (InternalError& e) {
      std::cout << "OnDemandDataWarehouse::getLevel ERROR: failed copying patch data.\n "
                << " Level- " << level->getIndex()
                << " patch "<< lo << " " << hi
                << " variable range: " << tmpVar->getLow() << " "<< tmpVar->getHigh() << std::endl;
      throw e;
    }

    delete tmpVar;
    IntVector diff(hi - lo);
    nCellsCopied += diff.x() * diff.y() * diff.z();
  }  // patches loop

  //bulletproofing
  long totalLevelCells = level->totalCells();

  if (totalLevelCells != nCellsCopied ) {
    std::cout << d_myworld->myRank() << "  Unknown Variable " << *label << ", matl " << matlIndex << ", L-" << level->getIndex()
              << ", Patches on which the variable wasn't found: ";

    for (size_t i = 0u; i < missing_patches.size(); ++i) {
      std::cout << *missing_patches[i] << " ";
    }
    std::cout << " copied cells: " << nCellsCopied << " requested cells: " << totalLevelCells << std::endl;
    throw InternalError("Missing variable in getLevel().  Unable to find the patch variable over the requested region.", __FILE__, __LINE__);

  }

  //__________________________________
  //  Diagnostics
  DOUT(g_dw_get_put_dbg, d_myworld->myRank() << " getLevel:  Variable " << *label << ", matl " << matlIndex << ", L-" << level->getIndex());

  constGridVar = *dynamic_cast<GridVariableBase*>(gridVar);
  delete gridVar;
}

//______________________________________________________________________
//This putLevel is meant for the Unified Scheduler only.
void
OnDemandDataWarehouse::putLevelDB(       GridVariableBase * gridVar
                                 , const VarLabel         * label
                                 , const Level            * level
                                 ,       int                matlIndex /* = -1 */
                                 )
{
  // Put it in the level database
  bool init = (d_scheduler->copyTimestep()) || !(m_level_DB.exists( label, matlIndex, level ));

  printDebuggingPutInfo( label, matlIndex, level, __LINE__ );

  m_level_DB.put( label, matlIndex, level, gridVar, init, true );
}

//______________________________________________________________________
//
void
OnDemandDataWarehouse::getRegion(       constGridVariableBase & constVar
                                , const VarLabel              * label
                                ,       int                     matlIndex
                                , const Level                 * level
                                , const IntVector             & low
                                , const IntVector             & high
                                ,       bool                    useBoundaryCells /* = true */
                                )
{
  GridVariableBase* var = constVar.cloneType();
  getRegionModifiable( *var, label, matlIndex, level, low, high, useBoundaryCells);
  constVar = *var;
  delete var;

}

//______________________________________________________________________
//
void
OnDemandDataWarehouse::getRegionModifiable(       GridVariableBase & var
                                          , const VarLabel         * label
                                          ,       int                matlIndex
                                          , const Level            * level
                                          , const IntVector        & reqLow
                                          , const IntVector        & reqHigh
                                          ,       bool               useBoundaryCells /* = true */
                                          )
{
  var.allocate(reqLow, reqHigh);

  TypeDescription::Type varType = label->typeDescription()->getType();
  Patch::VariableBasis basis = Patch::translateTypeToBasis( varType, false );

  // Enlarge the requested region, sometimes we only want extra cells.
  // select patches has difficulties with that request.
  IntVector adjustment = IntVector(1, 1, 1);
  if (basis == Patch::XFaceBased) {
    adjustment = IntVector(1, 0, 0);
  }
  else if (basis == Patch::YFaceBased) {
    adjustment = IntVector(0, 1, 0);
  }
  else if (basis == Patch::ZFaceBased) {
    adjustment = IntVector(0, 0, 1);
  }

  IntVector tmpLow(  reqLow  - adjustment);
  IntVector tmpHigh( reqHigh + adjustment);

  Patch::selectType patches;
  level->selectPatches(tmpLow, tmpHigh, patches);

  // bulletproofing vars
  int nCellsCopied = 0;                       // number of cells copied
  bool foundInDB   = false;                   // found variable in DB
  std::vector<const Patch*> missing_patches;  // patches that do not contain the label

  for (unsigned int i = 0; i < patches.size(); i++) {
    const Patch* patch = patches[i];

    // After regridding selected patches may return stale patches so
    // make sure the variable exists on the patch.
    foundInDB = exists( label, matlIndex, patch );
    if( !foundInDB ) {
     continue;
    }

    //__________________________________
    //  For this patch find the intersection of the requested region
    IntVector patchLo = patch->getLowIndex(basis);
    IntVector patchHi = patch->getHighIndex(basis);
    if (useBoundaryCells) {
      patchLo = patch->getExtraLowIndex(  basis, label->getBoundaryLayer() );
      patchHi = patch->getExtraHighIndex( basis, label->getBoundaryLayer() );
    }

    IntVector offset ( 0, 0, 0 );
    if (patch->isVirtual()) {
      offset = patch->getVirtualOffset();
    }

    patchLo -= offset;
    patchHi -= offset;

    IntVector l = Max( patchLo, reqLow );
    IntVector h = Min( patchHi, reqHigh );

    if (l.x() >= h.x() || l.y() >= h.y() || l.z() >= h.z()) {
      continue;
    }

    //__________________________________
    //  search varDB for variable
    std::vector<Variable*> varlist;
    m_var_DB.getlist(label, matlIndex, patch, varlist);
    GridVariableBase* v = nullptr;
    bool varFound = false;

    for (std::vector<Variable*>::iterator rit = varlist.begin();; ++rit) {

      // variable not found
      if (rit == varlist.end()) {
        v = nullptr;
        break;
      }

      // Variable found in dataBase, does it cover the region?
      v = dynamic_cast<GridVariableBase*>(*rit);

      IntVector varLo = v->getLow();
      IntVector varHi = v->getHigh();

      bool doesCoverRegion = ( Min(l, varLo) == varLo && Max(h, varHi) == varHi );
      if ( (v != nullptr) && v->isValid() && doesCoverRegion) {
        varFound  = true;
        break;
      }
    }

    // Variable was not found on this patch.  Add patch to missing patches
    if ( varFound == false ) {
      missing_patches.push_back(patch->getRealPatch());
      continue;
    }

    //__________________________________
    // Copy data into the variable
    GridVariableBase* tmpVar = var.cloneType();
    tmpVar->copyPointer(*v);

    if (patch->isVirtual()) {
      // if patch is virtual, it is probably a boundary layer/extra cell that has been requested (from AMR)
      // We need to adjust the source but not the dest by the virtual offset
      tmpVar->offset(patch->getVirtualOffset());
    }

    try {
      var.copyPatch(tmpVar, l, h);
    }
    catch (InternalError& e) {
      std::cout << "OnDemandDataWarehouse::getRegionModifiable ERROR: failed copying patch data.\n "
                << " Level- " << level->getIndex()
                << " region Requested: " << reqLow << " " << reqHigh << ", patch intersection: " << l << " " << h
                << " patch "<< patchLo << " " << patchHi
                << " variable range: " << tmpVar->getLow() << " "<< tmpVar->getHigh() << std::endl;
      throw e;
    }
    delete tmpVar;

    // keep track of the number of cells copied.
    IntVector diff(h - l);
    nCellsCopied += diff.x() * diff.y() * diff.z();
  }  // patches loop

  //__________________________________
  //  BULLETPROOFING  Verify that the correct number of cells were copied
  //
  // compute the number of cells in the region
  long requestedCells = level->getTotalCellsInRegion( varType, label->getBoundaryLayer(), reqLow, reqHigh );

  // In non-cubic levels there may be overlapping patches that need to be accounted for.
  std::pair<int, int> overLapCells_range = std::make_pair( 0,0 );

  if ( level->isNonCubic() ){
    overLapCells_range = level->getOverlapCellsInRegion( patches, reqLow, reqHigh);
  }

  //  The number of cells copied = requested cells  OR is within the range of possible overlapping cells
  // In domains with multiple overlapping patches (inside corners in 3D) the number of cells copied can fall
  // within a range
  bool cond1 = ( nCellsCopied != requestedCells );
  bool cond2 = ( nCellsCopied < requestedCells + overLapCells_range.first );
  bool cond3 = ( nCellsCopied > requestedCells + overLapCells_range.second );

  if ( nCellsCopied == 0  || ( cond1 && cond2 && cond3 ) ) {

    DOUT(true,  d_myworld->myRank() << "  Unknown Variable " << *label << ", matl " << matlIndex << ", L-" << level->getIndex()
              << ", DW " << getID() << ", Variable exists in DB: " << foundInDB << "\n"
              << "   Requested region: " << reqLow << " " << reqHigh
              << ", Physical Units: " << level->getCellPosition(reqLow) << ", " << level->getCellPosition(reqHigh) << "\n"
              << "   #copied cells: " << nCellsCopied << ", #requested cells: " << requestedCells
              << ",  #overlapping Cells min:" << overLapCells_range.first << " max: " << overLapCells_range.second
              << "\n cond1: " << cond1 << " cond2: " << cond2 << " cond3 " << cond3 );

    if (missing_patches.size() > 0) {
      DOUT(true, "  Patches on which the variable wasn't found:");

      for (size_t i = 0u; i < missing_patches.size(); i++) {

        const Patch* patch =  missing_patches[i];
        IntVector patchLo =  patch->getExtraCellLowIndex();
        IntVector patchHi =  patch->getExtraCellHighIndex();

        IntVector regionLo = Uintah::Max( reqLow,  patchLo );
        IntVector regionHi = Uintah::Min( reqHigh, patchHi );
        IntVector diff( regionHi - regionLo );
        int intersectionCells = diff.x() * diff.y() * diff.z();

        DOUT(true, "  " << *missing_patches[i] << " cells in missing patches: " << intersectionCells );
      }
    }
    throw InternalError("Missing variable in getRegionModifiable().  Unable to find the patch variable over the requested region.", __FILE__, __LINE__);
  }

  if (g_dw_get_put_dbg.active()) {
    std::ostringstream mesg;
    mesg << d_myworld->myRank() << "  getRegionModifiable() Variable " << *label << ", matl " << matlIndex << ", L-" << level->getIndex()
         << " For region: " << reqLow << " " << reqHigh << "  has been copied";
    DOUT(true, mesg.str());
  }
}

//______________________________________________________________________
//
size_t
OnDemandDataWarehouse::emit(       OutputContext & oc
                           , const VarLabel      * label
                           ,       int             matlIndex
                           , const Patch         * patch
                           )
{
  checkGetAccess(label, matlIndex, patch);

  Variable* var = nullptr;
  IntVector l, h;
  if (patch) {
    // Save with the boundary layer, otherwise restarting from the DataArchive won't work.
    patch->computeVariableExtents(label->typeDescription()->getType(), label->getBoundaryLayer(), Ghost::None, 0, l, h);
    switch (label->typeDescription()->getType()) {
      case TypeDescription::NCVariable :
      case TypeDescription::CCVariable :
      case TypeDescription::SFCXVariable :
      case TypeDescription::SFCYVariable :
      case TypeDescription::SFCZVariable : { // get list
        std::vector<Variable*> varlist;
        m_var_DB.getlist(label, matlIndex, patch, varlist);

        GridVariableBase* v = nullptr;
        for (auto rit = varlist.begin();; ++rit) {
          if (rit == varlist.end()) {
            v = nullptr;
            break;
          }
          v = dynamic_cast<GridVariableBase*>(*rit);
          //verify that the variable is valid and matches the dependencies requirements.
          if (v && v->isValid() && Min(l, v->getLow()) == v->getLow() && Max(h, v->getHigh()) == v->getHigh())  //find a completed region
            break;
        }
        var = v;
        break;
      }

      case TypeDescription::ParticleVariable :
      case TypeDescription::PerPatch :
      default : {
        if (m_var_DB.exists(label, matlIndex, patch)) {
          var = m_var_DB.get(label, matlIndex, patch);
        }
      }
    }
  }
  else { // reduction and sole variables
    switch (label->typeDescription()->getType()) {
      case TypeDescription::ReductionVariable :
      case TypeDescription::SoleVariable : {
        l = h = IntVector(-1, -1, -1);
        const Level* level = patch ? patch->getLevel() : nullptr;
        if (m_level_DB.exists(label, matlIndex, level)) {
          var = m_level_DB.get(label, matlIndex, level);
        }
        break;
      }
      default : {
      }
    }
  }

  if (var == nullptr) {
    SCI_THROW(UnknownVariable(label->getName(), getID(), patch, matlIndex, "on emit", __FILE__, __LINE__));
  }
  size_t bytes;
  bytes = var->emit( oc, l, h, label->getCompressionMode() );
  return bytes;
}

#if HAVE_PIDX
void
OnDemandDataWarehouse::emitPIDX(       PIDXOutputContext & pc
                               , const VarLabel          * label
                               ,       int                 matlIndex
                               , const Patch             * patch
                               ,       unsigned char     * buffer
                               , const size_t              bufferSize
                               )
{
  checkGetAccess( label, matlIndex, patch );

  Variable* var = nullptr;
  IntVector l, h;

  if( patch ) {
    // Save with the boundary layer, otherwise restarting from the DataArchive won't work.
    patch->computeVariableExtents( label->typeDescription()->getType(), label->getBoundaryLayer(),
                                   Ghost::None, 0, l, h );

    switch ( label->typeDescription()->getType() ) {
    case TypeDescription::NCVariable :
    case TypeDescription::CCVariable :
    case TypeDescription::SFCXVariable :
    case TypeDescription::SFCYVariable :
    case TypeDescription::SFCZVariable :
      //get list
      {
        std::vector<Variable*> varlist;
        m_var_DB.getlist( label, matlIndex, patch, varlist );

        GridVariableBase* v = nullptr;
        for( std::vector<Variable*>::iterator rit = varlist.begin();; ++rit ) {
          if( rit == varlist.end() ) {
            v = nullptr;
            break;
          }
          v = dynamic_cast<GridVariableBase*>( *rit );

          //verify that the variable is valid and matches the dependencies requirements.
          if( v && v->isValid()
                && Min( l, v->getLow() ) == v->getLow()
                && Max( h, v->getHigh() ) == v->getHigh() ){  //find a completed region
            break;
          }
        }
        var = v;
      }
      break;
    case TypeDescription::ParticleVariable :
    case TypeDescription::PerPatch :
    default :
      if (m_var_DB.exists(label, matlIndex, patch)) {
        var = m_var_DB.get( label, matlIndex, patch );
      }
    }
  }
  else { // reduction and sole variables
    switch (label->typeDescription()->getType()) {
      case TypeDescription::ReductionVariable :
      case TypeDescription::SoleVariable : {
        l = h = IntVector(-1, -1, -1);
        const Level* level = patch ? patch->getLevel() : nullptr;
        if (m_level_DB.exists(label, matlIndex, level)) {
          var = m_level_DB.get(label, matlIndex, level);
        }
        break;
      }
      default : {
      }
    }
  }

  if( var == nullptr ) {
    SCI_THROW(UnknownVariable(label->getName(), getID(), patch, matlIndex, "OnDemandDataWarehouse::emit ", __FILE__, __LINE__) );
  }

  var->emitPIDX( pc, buffer, l, h, bufferSize );
}

#endif

//______________________________________________________________________
//
void
OnDemandDataWarehouse::print(       std::ostream & intout
                            , const VarLabel     * label
                            , const Level        * level
                            ,       int            matlIndex /* = -1 */
                            )
{

  try {
    checkGetAccess( label, matlIndex, nullptr );
    ReductionVariableBase* var = dynamic_cast<ReductionVariableBase*>( m_level_DB.get( label, matlIndex, level ) );
    var->print( intout );
  }
  catch( UnknownVariable& ) {
    SCI_THROW( UnknownVariable(label->getName(), getID(), level, matlIndex, "on print ", __FILE__, __LINE__) );
  }
}

//______________________________________________________________________
//
void
OnDemandDataWarehouse::deleteParticles( ParticleSubset * delset )
{
  int matlIndex = delset->getMatlIndex();
  Patch* patch = (Patch*)delset->getPatch();
  const Patch* realPatch = (patch != nullptr) ? patch->getRealPatch() : nullptr;

  {
    delsetDB_monitor delset_lock{ Uintah::CrowdMonitor<delsetDB_tag>::WRITER };

    psetDBType::key_type key(realPatch, matlIndex, getID());
    auto iter = m_delset_DB.find(key);
    ParticleSubset* currentDelset;
    if (iter != m_delset_DB.end()) {  //update existing delset
      // Concatenate the delsets into the delset that already exists in the DB.
      currentDelset = iter->second;
      for (auto iter = delset->begin(); iter != delset->end(); ++iter) {
        currentDelset->addParticle(*iter);
      }

      m_delset_DB.erase(key);
      m_delset_DB.insert(std::pair<psetDBType::key_type, ParticleSubset*>(key, currentDelset));

      delete delset;

    }
    else {
      m_delset_DB.insert(std::pair<psetDBType::key_type, ParticleSubset*>(key, delset));
      delset->addReference();
    }
  }
}

//______________________________________________________________________
//
void
OnDemandDataWarehouse::addParticles( const Patch              * patch
                                   ,       int                  matlIndex
                                   ,       particleAddSetType * addedState
                                   )
{
  {
    addsetDB_monitor addset_lock{ Uintah::CrowdMonitor<addsetDB_tag>::WRITER };

    psetAddDBType::key_type key(matlIndex, patch);
    auto iter = m_addset_DB.find(key);
    if (iter != m_addset_DB.end()) {
      // SCI_THROW(InternalError("addParticles called twice for patch", __FILE__, __LINE__));
      std::cerr << "addParticles called twice for patch" << std::endl;
    } else {
      m_addset_DB[key] = addedState;
    }
  }
}

//______________________________________________________________________
//
int
OnDemandDataWarehouse::decrementScrubCount( const VarLabel * var
                                          ,        int       matlIndex
                                          ,  const Patch   * patch
                                          )
{

  int count = 0;
  switch (var->typeDescription()->getType()) {
    case TypeDescription::NCVariable :
    case TypeDescription::CCVariable :
    case TypeDescription::SFCXVariable :
    case TypeDescription::SFCYVariable :
    case TypeDescription::SFCZVariable :
    case TypeDescription::PerPatch :
    case TypeDescription::ParticleVariable : {
      count = m_var_DB.decrementScrubCount(var, matlIndex, patch);
      break;
    }
    case TypeDescription::SoleVariable : {
      SCI_THROW(InternalError("decrementScrubCount called for sole variable: " + var->getName(), __FILE__, __LINE__));
    }
    case TypeDescription::ReductionVariable : {
      // Reductions are not scrubbed
      SCI_THROW(InternalError("decrementScrubCount called for reduction variable: " + var->getName(), __FILE__, __LINE__));
    }
    default : {
      SCI_THROW(InternalError("decrementScrubCount for variable of unknown type: " + var->getName(), __FILE__, __LINE__));
    }
  }
  return count;
}

//______________________________________________________________________
//
DataWarehouse::ScrubMode
OnDemandDataWarehouse::setScrubbing( ScrubMode scrubMode )
{
  ScrubMode oldmode = m_scrub_mode;
  m_scrub_mode = scrubMode;
  return oldmode;
}

//______________________________________________________________________
//
void
OnDemandDataWarehouse::setScrubCount( const VarLabel * var
                                    ,       int        matlIndex
                                    , const Patch    * patch
                                    ,       int        count
                                    )
{
  switch (var->typeDescription()->getType()) {
    case TypeDescription::NCVariable :
    case TypeDescription::CCVariable :
    case TypeDescription::SFCXVariable :
    case TypeDescription::SFCYVariable :
    case TypeDescription::SFCZVariable :
    case TypeDescription::PerPatch :
    case TypeDescription::ParticleVariable : {
      m_var_DB.setScrubCount(var, matlIndex, patch, count);
      break;
    }
    case TypeDescription::SoleVariable : {
      SCI_THROW(InternalError("setScrubCount called for sole variable: "+var->getName(), __FILE__, __LINE__));
    }
    case TypeDescription::ReductionVariable : {
      // Reductions are not scrubbed
      SCI_THROW(InternalError("setScrubCount called for reduction variable: "+var->getName(), __FILE__, __LINE__));
    }
    default : {
      SCI_THROW(InternalError("setScrubCount for variable of unknown type: "+var->getName(), __FILE__, __LINE__));
    }
  }
}

//______________________________________________________________________
//
void
OnDemandDataWarehouse::scrub( const VarLabel * var
                            ,       int        matlIndex
                            , const Patch    * patch
                            )
{
  switch (var->typeDescription()->getType()) {
    case TypeDescription::NCVariable :
    case TypeDescription::CCVariable :
    case TypeDescription::SFCXVariable :
    case TypeDescription::SFCYVariable :
    case TypeDescription::SFCZVariable :
    case TypeDescription::PerPatch :
    case TypeDescription::ParticleVariable : {
      m_var_DB.scrub(var, matlIndex, patch);
      break;
    }
    case TypeDescription::SoleVariable : {
      SCI_THROW(InternalError("scrub called for sole variable: "+var->getName(), __FILE__, __LINE__));
    }
    case TypeDescription::ReductionVariable : {
      // Reductions are not scrubbed
      SCI_THROW(InternalError("scrub called for reduction variable: "+var->getName(), __FILE__, __LINE__));
    }
    default : {
      SCI_THROW(InternalError("scrub for variable of unknown type: "+var->getName(), __FILE__, __LINE__));
    }
  }
}

//______________________________________________________________________
//
void
OnDemandDataWarehouse::initializeScrubs(       int                        dwid
                                       , const FastHashTable<ScrubItem> * scrubcounts
                                       ,       bool                       add
                                       )
{
  m_var_DB.initializeScrubs( dwid, scrubcounts, add );
}

//______________________________________________________________________
//
//This is for the Unified Scheduler.  It retrieves a list of patches that are neighbors in the requested region
//It doesn't need a list of neighbor Variable objects in host-memory, as some patches may exist in GPU memory
//but not in host memory.  All we want are patches.  We'll let the Unified Scheduler figure out of those variables
//for these patches exists in host memory.
void OnDemandDataWarehouse::getNeighborPatches( const VarLabel                   * label
                                              , const Patch                      * patch
                                              ,       Ghost::GhostType             gtype
                                              ,       int                          numGhostCells
                                              ,       std::vector<const Patch *> & adjacentNeighbors
                                              )
{

  Patch::VariableBasis basis = Patch::translateTypeToBasis(label->typeDescription()->getType(), false);

  IntVector low = patch->getExtraLowIndex(basis, label->getBoundaryLayer());
  IntVector high = patch->getExtraHighIndex(basis, label->getBoundaryLayer());

  Patch::selectType neighbors;
  IntVector lowIndex, highIndex;
  patch->computeVariableExtents(basis, label->getBoundaryLayer(), gtype, numGhostCells, lowIndex, highIndex);

  if (numGhostCells > 0) {
    patch->getLevel()->selectPatches(lowIndex, highIndex, neighbors);
  }
  else {
    neighbors.push_back(patch);
  }

  for ( size_t i = 0u; i < neighbors.size(); ++i ) {
    const Patch* neighbor = neighbors[i];
    if (neighbor && (neighbor != patch)) {
      IntVector low  = Max( neighbor->getExtraLowIndex(  basis, label->getBoundaryLayer() ), lowIndex );
      IntVector high = Min( neighbor->getExtraHighIndex( basis, label->getBoundaryLayer() ), highIndex );

      patch->cullIntersection( basis, label->getBoundaryLayer(), neighbor, low, high );

      if (low == high) {
        continue;
      }

      //This patch works.
      adjacentNeighbors.push_back(neighbor);

    } //end if neighbor
  } //end for neighbors
}

//______________________________________________________________________
//
void OnDemandDataWarehouse::getValidNeighbors( const VarLabel                    * label
                                             ,       int                           matlIndex
                                             , const Patch                       * patch
                                             ,       Ghost::GhostType              gtype
                                             ,       int                           numGhostCells
                                             ,       std::vector<ValidNeighbors> & validNeighbors
                                             ,       bool                          ignoreMissingNeighbors /* = false */
                                             )
{

  Patch::VariableBasis basis = Patch::translateTypeToBasis(label->typeDescription()->getType(), false);

  IntVector low = patch->getExtraLowIndex(basis, label->getBoundaryLayer());
  IntVector high = patch->getExtraHighIndex(basis, label->getBoundaryLayer());

  Patch::selectType neighbors;
  IntVector lowIndex, highIndex;
  patch->computeVariableExtents(basis, label->getBoundaryLayer(), gtype, numGhostCells, lowIndex, highIndex);

  if (numGhostCells > 0) {
    patch->getLevel()->selectPatches(lowIndex, highIndex, neighbors);
  }
  else {
    neighbors.push_back(patch);
  }

  for( size_t i = 0u; i < neighbors.size(); ++i ) {
    const Patch* neighbor = neighbors[i];
    if( neighbor && (neighbor != patch) ) {
      IntVector low  = Max( neighbor->getExtraLowIndex( basis, label->getBoundaryLayer() ), lowIndex );
      IntVector high = Min( neighbor->getExtraHighIndex( basis, label->getBoundaryLayer() ),highIndex );

      patch->cullIntersection( basis, label->getBoundaryLayer(), neighbor, low, high );

      if (low == high) {
        continue;
      }

<<<<<<< HEAD
      if (ignoreMissingNeighbors==false && m_var_DB.exists( label, matlIndex, neighbor )) {
=======
      if (m_var_DB.exists( label, matlIndex, neighbor )) {
>>>>>>> 0fa8bc44
        std::vector<Variable*> varlist;
        // Go through the main var plus any foreign vars for this label/material/patch
        m_var_DB.getlist( label, matlIndex, neighbor, varlist );

        GridVariableBase* v = nullptr;

        for (auto iter = varlist.begin();; ++iter) {
          if( iter == varlist.end() ) {
            v = nullptr;
            break;
          }
          v = dynamic_cast<GridVariableBase*>( *iter );
          // Verify that the variable is valid and matches the dependencies requirements
          if ((v != nullptr) && (v->isValid())) {
            if (neighbor->isVirtual()) {
              if (Min(v->getLow(), low - neighbor->getVirtualOffset()) == v->getLow() &&
                  Max(v->getHigh(), high - neighbor->getVirtualOffset()) == v->getHigh()) {
                break;
              }
            }
            else {
              if (Min(v->getLow(), low) == v->getLow() && Max(v->getHigh(), high) == v->getHigh()) {
                break;
              }
            }
          }
        }  //end for vars
        if (v == nullptr) {
          SCI_THROW(UnknownVariable(label->getName(), getID(), neighbor, matlIndex, neighbor == patch? "on patch":"on neighbor", __FILE__, __LINE__) );
        }
        ValidNeighbors temp;
        temp.validNeighbor = v;
        temp.neighborPatch = neighbor;
        temp.low = low;
        temp.high = high;
        validNeighbors.push_back(temp);
      }
      else {
        //We want to know about this patch what its low and high should be.  Perhaps
        //we will find this variable in the GPU instead of in host memory instead.

        ValidNeighbors temp;
        temp.validNeighbor = nullptr;
        temp.neighborPatch = neighbor;
        temp.low = low;
        temp.high = high;
        validNeighbors.push_back(temp);
      }
    } //end if neighbor
  } //end for neighbors
}

//______________________________________________________________________
//
void
OnDemandDataWarehouse::getGridVar(       GridVariableBase & var
                                 , const VarLabel         * label
                                 ,       int                matlIndex
                                 , const Patch            * patch
                                 ,       Ghost::GhostType   gtype
                                 ,       int                numGhostCells
                                 )
{
  Patch::VariableBasis basis = Patch::translateTypeToBasis(label->typeDescription()->getType(), false);
  ASSERTEQ(basis, Patch::translateTypeToBasis(var.virtualGetTypeDescription()->getType(), true));

  if (!m_var_DB.exists(label, matlIndex, patch)) {
    std::cout << d_myworld->myRank() << " unable to find variable '" << label->getName() << " on patch: " << patch->getID() << " matl: " << matlIndex << "\n";
    SCI_THROW(UnknownVariable(label->getName(), getID(), patch, matlIndex, "", __FILE__, __LINE__));
  }

  if (patch->isVirtual()) {
    m_var_DB.get(label, matlIndex, patch->getRealPatch(), var);
    var.offsetGrid(patch->getVirtualOffset());
  }
  else {
    m_var_DB.get(label, matlIndex, patch, var);
  }

  IntVector low = patch->getExtraLowIndex(basis, label->getBoundaryLayer());
  IntVector high = patch->getExtraHighIndex(basis, label->getBoundaryLayer());

  if ( gtype == Ghost::None ) {
    if (numGhostCells != 0) {
      SCI_THROW(InternalError("Ghost cells specified with type: None!\n", __FILE__, __LINE__));
    }
    // if this assertion fails, then it is having problems getting the
    // correct window of the data.
    USE_IF_ASSERTS_ON(bool no_realloc =) var.rewindow(low, high);
    ASSERT(no_realloc);
  }
  else {
    IntVector lowIndex, highIndex;
    //patch->computeVariableExtents(basis, label->getBoundaryLayer(), gtype, numGhostCells+scratchGhostCells, lowIndex, highIndex); //DS 12132019: GPU Resize fix. Add scratchGhostCells to allocate extra memory
    patch->computeVariableExtents(basis, label->getBoundaryLayer(), gtype, label->getMaxDeviceGhost(), lowIndex, highIndex); //DS 12132019: GPU Resize fix. Add scratchGhostCells to allocate extra memory

    //---------------------------------------------------------------------------------------------
    // NOTE: Though this works well now, not sure if we care about it.... ditch this? APH, 11/28/18
    //---------------------------------------------------------------------------------------------
    // reallocation needed: Ignore this if this is the initialization dw in its old state.
    // The reason for this is that during initialization it doesn't know what ghost cells will be required of it for the next timestep.
    // (This will be an issue whenever the task graph changes to require more ghost cells from the old datawarehouse).

    bool copy_needed = false;
    bool no_reallocation_needed = var.rewindow( lowIndex, highIndex );

    //DS 0106202: no_reallocation_needed = false, then rewindow will allocate a new pointer and copy everything. Remember, it does not modify
    //the pointer in m_var_DB. m_var_DB still points to old smaller pointer and same is returned if other thread requests the same variable.
    //Thus the new pointer thus becomes after resizing becomes exclusive to the calling thread and there are no race conditions - This
    //happens in most of the CPU tasks variable which are allocated without scratch ghost cells. In case of GPU tasks, data is allocated with
    //scratch ghost cells. Thus rewindow returns no_reallocation_needed = false, as the requested ghost cells fall within the already allocated
    //region. Thus all threads get the same pointer and that leads to data races. Not sure whether those data races are causing errors.
    //Possible fix: Use same max ghost cell count if  numGhostCells>0 and also use status flags to ensure only 1 thread gathers ghosts. Rest
    //of the threads can use those values as and when ready.

    if(Parallel::usingDevice()==false){
      copy_needed=true;
    }
    else{
      if(no_reallocation_needed == false){//thread had exclusive copy of the variable
        copy_needed=true;
      }
      else{//no need of reallocation. So threads might share the same memory. Use flags to determine copying right
        if(compareAndSwapAwaitingGhostDataOnCPU(label->getName().c_str(), patch->getID(), matlIndex, patch->getLevel()->getID() ))
          copy_needed=true;
      }
    }


    if ( no_reallocation_needed == false && g_warnings_dbg ) {
      static bool warned = false;
         bool ignore = m_is_initialization_DW && m_finalized;
      if (!ignore && !warned) {
      warned = true;
      IntVector oldLow = var.getLow(), oldHigh = var.getHigh();
      static ProgressiveWarning rw("Warning: Reallocation needed for ghost region you requested.\nThis means the data you get back will be a copy of what's in the DW", 100);
      if (rw.invoke()) {
        // print out this message if the ProgressiveWarning does
        std::ostringstream errmsg;
        errmsg << "Rank-" << d_myworld->myRank() << " This occurrence for " << label->getName();
        if (patch != nullptr) {
        errmsg << " on patch " << patch->getID();
        }
        errmsg << " for material " << matlIndex << ".  Old range: " << oldLow << " " << oldHigh << " - new range " << lowIndex << " " << highIndex << " NGC " << numGhostCells;
        DOUT(true, errmsg.str());
      }
      }
    }

      if(copy_needed){
      std::vector<ValidNeighbors> validNeighbors;
      getValidNeighbors(label, matlIndex, patch, gtype, numGhostCells, validNeighbors);
      for(auto iter = validNeighbors.begin(); iter != validNeighbors.end(); ++iter) {

        if(iter->validNeighbor && (no_reallocation_needed == false || iter->low < low || high < iter->high)){
        GridVariableBase* srcvar = var.cloneType();
        GridVariableBase* tmp = iter->validNeighbor;
        srcvar->copyPointer(*tmp);
        if (iter->neighborPatch->isVirtual()) {
          srcvar->offsetGrid(iter->neighborPatch->getVirtualOffset());
        }
        try {
          var.copyPatch(srcvar, iter->low, iter->high);

        } catch (InternalError& e) {
          std::cout << " Bad range: " << iter->low << " " << iter->high
              << " source var range: "  << iter->validNeighbor->getLow() << " " << iter->validNeighbor->getHigh()
              << std::endl;
          throw e;
        }
        delete srcvar;
        }
      }
      if(no_reallocation_needed == true && Parallel::usingDevice())
        setValidWithGhostsOnCPU(label->getName().c_str(), patch->getID(), matlIndex, patch->getLevel()->getID() );  //ghosts are ready
      }
      else{//threads which does not get to copy the data should wait until copy is completed.
        while(isValidWithGhostsOnCPU(label->getName().c_str(), patch->getID(), matlIndex, patch->getLevel()->getID() ) == false );
      }

    }
}

//______________________________________________________________________
//
void
OnDemandDataWarehouse::transferFrom(       DataWarehouse  * from
                                   , const VarLabel       * label
                                   , const PatchSubset    * patches
                                   , const MaterialSubset * matls
                                   )
{
  ExecutionObject<UintahSpaces::CPU, UintahSpaces::HostSpace> execObj;
  this->transferFrom( from, label, patches, matls, execObj, false, nullptr );
}

//______________________________________________________________________
//
void
OnDemandDataWarehouse::transferFrom(       DataWarehouse  * from
                                   , const VarLabel       * label
                                   , const PatchSubset    * patches
                                   , const MaterialSubset * matls
                                   ,       bool             replace
                                   )
{
  ExecutionObject<UintahSpaces::CPU, UintahSpaces::HostSpace> execObj;
  this->transferFrom( from, label, patches, matls, execObj, replace, nullptr );
}

//______________________________________________________________________
//
void
OnDemandDataWarehouse::transferFrom(       DataWarehouse  * from
                                   , const VarLabel       * label
                                   , const PatchSubset    * patches
                                   , const MaterialSubset * matls
                                   ,       bool             replace
                                   , const PatchSubset    * newPatches
                                   )
{
  ExecutionObject<UintahSpaces::CPU, UintahSpaces::HostSpace> execObj;
  this->transferFrom( from, label, patches, matls, execObj, replace, newPatches );
}

//______________________________________________________________________
//
//! Copy a var from the parameter DW to this one.  If newPatches
//! is not null, then it associates the copy of the variable with
//! newPatches, and otherwise it uses patches (the same it finds
//! the variable with.
//transferFrom() will perform a deep copy on the data if it's in the CPU or GPU.
//GPU transferFrom is not yet supported for GPU PerPatch variables.
//See the GPU's transferFrom() method for many more more details.
template <typename ExecSpace, typename MemSpace>
void
OnDemandDataWarehouse::transferFrom(       DataWarehouse                        * from
                                   , const VarLabel                             * label
                                   , const PatchSubset                          * patches
                                   , const MaterialSubset                       * matls
                                   ,       ExecutionObject<ExecSpace, MemSpace> & execObj
                                   ,       bool                                   replace
                                   , const PatchSubset                          * newPatches
                                   )
{
  OnDemandDataWarehouse* fromDW = dynamic_cast<OnDemandDataWarehouse*>( from );
  ASSERT( fromDW != nullptr );
  ASSERT( !m_finalized );

  for( auto p = 0; p < patches->size(); ++p ) {
    const Patch* patch = patches->get( p );
    const Patch* copyPatch = (newPatches ? newPatches->get( p ) : patch);
    for( auto m = 0; m < matls->size(); ++m ) {
      int matl = matls->get( m );
      checkPutAccess( label, matl, patch, replace );
      switch ( label->typeDescription()->getType() ) {
        case TypeDescription::NCVariable :
        case TypeDescription::CCVariable :
        case TypeDescription::SFCXVariable :
        case TypeDescription::SFCYVariable :
        case TypeDescription::SFCZVariable : {
          //See if it exists in the CPU or GPU
          bool found = false;
          if (fromDW->m_var_DB.exists(label, matl, patch)) {
            found = true;
            GridVariableBase* v = dynamic_cast<GridVariableBase*>( fromDW->m_var_DB.get( label, matl, patch ) )->clone();
            m_var_DB.put( label, matl, copyPatch, v, d_scheduler->copyTimestep(), replace );
          }


#ifdef HAVE_CUDA

          if (Uintah::Parallel::usingDevice()) {
            //See if it's in the GPU.  Both the source and destination must be in the GPU data warehouse,
            //both must be listed as "allocated", and both must have the same variable sizes.
            //If those conditions match, then it will do a device to device memcopy call.
            //hard coding it for the 0th GPU
            const Level * level = patch->getLevel();
            const int levelID = level->getID();
            const int patchID = patch->getID();
            GPUGridVariableBase* device_var_source = OnDemandDataWarehouse::createGPUGridVariable(label->typeDescription()->getSubType()->getType());
            GPUGridVariableBase* device_var_dest = OnDemandDataWarehouse::createGPUGridVariable(label->typeDescription()->getSubType()->getType());
            if(!execObj.getStream()) {
              std::cout << "ERROR! transferFrom() does not have access to the task and its associated CUDA stream."  
                        << " You need to update the task's callback function to include more parameters which supplies this information."
                        << " Then you need to pass that detailed task pointer into the transferFrom method." 
                        << " As an example, please see the parameters for Poisson1::timeAdvanceUnified."   << std::endl;
              throw InternalError("transferFrom() needs access to the task's pointer and its associated CUDA stream.\n", __FILE__, __LINE__); 
            }
            //The GPU assigns streams per task.  For transferFrom to work, it *must* know which correct stream to use
            bool foundGPU = getGPUDW(0)->transferFrom((cudaStream_t*)execObj.getStream(),
                                                      *device_var_source, *device_var_dest,
                                                      from->getGPUDW(0),
                                                      label->getName().c_str(), patchID, matl, levelID);

            if (!found && foundGPU) {
              found = true;
            }
          }

#endif


          if (!found) {
            SCI_THROW(UnknownVariable(label->getName(), fromDW->getID(), patch, matl, "in transferFrom", __FILE__, __LINE__) );
          }
          break;
        }

        case TypeDescription::ParticleVariable : {
          if( !fromDW->m_var_DB.exists( label, matl, patch ) ) {
            SCI_THROW(UnknownVariable(label->getName(), getID(), patch, matl, "in transferFrom", __FILE__, __LINE__) );
          }

          ParticleSubset* subset;
          if( !haveParticleSubset( matl, copyPatch ) ) {
            ParticleSubset* oldsubset = fromDW->getParticleSubset( matl, patch );
            subset = createParticleSubset( oldsubset->numParticles(), matl, copyPatch );
          }
          else {
            subset = getParticleSubset( matl, copyPatch );
          }

          ParticleVariableBase* v = dynamic_cast<ParticleVariableBase*>( fromDW->m_var_DB.get( label, matl, patch ) );
          if( patch == copyPatch ) {
            m_var_DB.put( label, matl, copyPatch, v->clone(), d_scheduler->copyTimestep(), replace );
          }
          else {
            ParticleVariableBase* newv = v->cloneType();
            newv->copyPointer( *v );
            newv->setParticleSubset( subset );
            m_var_DB.put( label, matl, copyPatch, newv, d_scheduler->copyTimestep(), replace );
          }
          break;
        }
        case TypeDescription::PerPatch : {
          if( !fromDW->m_var_DB.exists( label, matl, patch ) ) {
            SCI_THROW(UnknownVariable(label->getName(), getID(), patch, matl, "in transferFrom", __FILE__, __LINE__) );
          }
          PerPatchBase* v = dynamic_cast<PerPatchBase*>( fromDW->m_var_DB.get( label, matl, patch ) );
          m_var_DB.put( label, matl, copyPatch, v->clone(), d_scheduler->copyTimestep(), replace );
          break;
        }
        case TypeDescription::SoleVariable : {
          if( !fromDW->m_var_DB.exists( label, matl, patch ) ) {
            SCI_THROW(UnknownVariable(label->getName(), getID(), patch, matl, "in transferFrom", __FILE__, __LINE__) );
          }
          SoleVariableBase* v = dynamic_cast<SoleVariableBase*>( fromDW->m_var_DB.get( label, matl, patch ) );
          m_var_DB.put( label, matl, copyPatch, v->clone(), d_scheduler->copyTimestep(), replace );
          break;
        }
        case TypeDescription::ReductionVariable : {
          SCI_THROW(InternalError("transferFrom not implemented for reduction variables: " + label->getName(), __FILE__, __LINE__) );
        }
        default : {
          SCI_THROW(InternalError("Unknown variable type in transferFrom: " + label->getName(), __FILE__, __LINE__) );
        }
      }
    }
  }
}

//______________________________________________________________________
//
void
OnDemandDataWarehouse::logMemoryUse(       std::ostream  & out
                                   ,       unsigned long & total
                                   , const std::string   & tag
                                   )
{
  int dwid = d_generation;
  m_var_DB.logMemoryUse(out, total, tag, dwid);

  // Log the psets.
  for (psetDBType::iterator iter = m_pset_db.begin(); iter != m_pset_db.end(); iter++) {
    ParticleSubset* pset = iter->second;
    std::ostringstream elems;
    elems << pset->numParticles();
    logMemory(out, total, tag, "particles", "ParticleSubset", pset->getPatch(), pset->getMatlIndex(), elems.str(),
              pset->numParticles() * sizeof(particleIndex), pset->getPointer(), dwid);
  }
}

//______________________________________________________________________
//
inline void
OnDemandDataWarehouse::checkGetAccess( const VarLabel         * label
                                     ,       int                matlIndex
                                     , const Patch            * patch
                                     ,       Ghost::GhostType   gtype         /* = Ghost::None */
                                     ,       int                numGhostCells /* = 0 */
                                     )
{
#if 0

#if SCI_ASSERTION_LEVEL >= 1

  std::map<std::thread::id, RunningTaskInfo>* runningTasks = getRunningTasksInfo();

  if (runningTasks != nullptr) {
    for (auto iter = runningTasks->begin(); iter != runningTasks->end(); ++iter) {
      RunningTaskInfo& runningTaskInfo = iter->second;
      const Task* runningTask = runningTaskInfo.m_task;

      // don't check if done outside of any task (i.e. SimulationController)
      if (runningTask == nullptr) {
        return;
      }

      IntVector lowOffset, highOffset;
      Patch::getGhostOffsets(label->typeDescription()->getType(), gtype, numGhostCells, lowOffset, highOffset);

      VarAccessMap& runningTaskAccesses = runningTaskInfo.m_accesses;

      std::map<VarLabelMatl<Patch>, AccessInfo>::iterator findIter;
      findIter = runningTaskAccesses.find(VarLabelMatl<Patch>(label, matlIndex, patch));

      if (!hasGetAccess(runningTask, label, matlIndex, patch, lowOffset, highOffset, &runningTaskInfo) && !hasPutAccess(runningTask, label, matlIndex, patch)) {

        // If it was accessed by the current task already, then it should have get access
        // (i.e. if you put it in, you should be able to get it right back out).
        if (findIter != runningTaskAccesses.end() && lowOffset == IntVector(0, 0, 0) && highOffset == IntVector(0, 0, 0)) {
          return;  // allow non ghost cell get if any access (get, put, or modify) is allowed
        }

        if (runningTask == nullptr || !(std::string(runningTask->getName()) == "Relocate::relocateParticles" || std::string(runningTask->getName()) == "SchedulerCommon::copyDataToNewGrid")) {
          std::string has{};
          switch (getWhichDW(&runningTaskInfo)) {
            case Task::NewDW : {
              has = "Task::NewDW";
              break;
            }
            case Task::OldDW : {
              has = "Task::OldDW";
              break;
            }
            case Task::ParentNewDW : {
              has = "Task::ParentNewDW";
              break;
            }
            case Task::ParentOldDW : {
              has = "Task::ParentOldDW";
              break;
            }
            default : {
              has = "UnknownDW";
            }
          }

          has += " datawarehouse get";

          if (numGhostCells > 0) {
            std::ostringstream ghost_str;
            ghost_str << " for " << numGhostCells << " layer";

            if (numGhostCells > 1) {
              ghost_str << "s";
            }
            ghost_str << " of ghosts around " << Ghost::getGhostTypeName(gtype);
            has += ghost_str.str();
          }
          std::string needs = "task requires";
#if 1
          SCI_THROW(DependencyException(runningTask, label, matlIndex, patch, has, needs, __FILE__, __LINE__));
#else
          if ( d_myworld->myRank() == 0 ) {
            DOUT(true, DependencyException::makeMessage(runningTask, label, matlIndex, patch, has, needs));
          }
#endif
        }
      }
      else {
        // access granted
        if (findIter == runningTaskAccesses.end()) {
          AccessInfo& accessInfo = runningTaskAccesses[VarLabelMatl<Patch>(label, matlIndex, patch)];
          accessInfo.accessType = GetAccess;
          accessInfo.encompassOffsets(lowOffset, highOffset);

          int ID = 0;
          if (patch) {
            ID = patch->getID();
          }
          std::string varname = "noname";
          if (label) {
            varname = label->getName();
          }
          if (g_dw_get_put_dbg.active()) {
            std::ostringstream mesg;
            mesg << d_myworld->myRank() << " Task running is: " << runningTask->getName();
            mesg << std::left;
            mesg.width(10);
            mesg << "\t" << varname;
            mesg << std::left;
            mesg.width(10);
            mesg << " \t on patch " << ID << " and matl: " << matlIndex << " has been gotten\n";
            DOUT(true , mesg.str());
          }
        }
        else {
          findIter->second.encompassOffsets(lowOffset, highOffset);
        }
      }
    }
  }  // running task loop

#endif // end #if 1

#endif // end #if SCI_ASSERTION_LEVEL >= 1
}

//______________________________________________________________________
//
inline void
OnDemandDataWarehouse::checkPutAccess( const VarLabel * label
                                     ,       int        matlIndex
                                     , const Patch    * patch
                                     ,       bool       replace
                                     )
{
#if 0

#if SCI_ASSERTION_LEVEL >= 1

  std::map<std::thread::id, RunningTaskInfo>* runningTasks = getRunningTasksInfo();

  if (runningTasks != nullptr) {
    for (auto iter = runningTasks->begin(); iter != runningTasks->end(); ++iter) {
      RunningTaskInfo& runningTaskInfo = iter->second;
      const Task* runningTask = runningTaskInfo.m_task;

      // don't check if outside of any task (i.e. SimulationController)
      if (runningTask == nullptr) {
        return;
      }

      VarAccessMap& runningTaskAccesses = runningTaskInfo.m_accesses;

      if (!hasPutAccess(runningTask, label, matlIndex, patch)) {
        if (std::string(runningTask->getName()) != "Relocate::relocateParticles") {
          std::string has{};
          std::string needs{};
          switch (getWhichDW(&runningTaskInfo)) {
            case Task::NewDW : {
              has = "Task::NewDW";
              break;
            }
            case Task::OldDW : {
              has = "Task::OldDW";
              break;
            }
            case Task::ParentNewDW : {
              has = "Task::ParentNewDW";
              break;
            }
            case Task::ParentOldDW : {
              has = "Task::ParentOldDW";
              break;
            }
            default : {
              has = "UnknownDW";
            }
          }
          if (replace) {
            has += " datawarehouse put";
            needs = "task computes(replace)";
          }
          else {
            has += " datawarehouse put";
            needs = "task computes";
          }
#if 1
          SCI_THROW(DependencyException(runningTask, label, matlIndex, patch, has, needs, __FILE__, __LINE__));
#else
          if ( d_myworld->myRank() == 0 ) {
            DOUT(true, DependencyException::makeMessage(runningTask, label, matlIndex, patch, has, needs));
          }
#endif
        }
      }
      else {
        runningTaskAccesses[VarLabelMatl<Patch>(label, matlIndex, patch)].accessType = replace ? ModifyAccess : PutAccess;
      }
    }
  }

#endif // end #if 1

#endif // end #if SCI_ASSERTION_LEVEL >= 1
}

//______________________________________________________________________
//
inline void
OnDemandDataWarehouse::checkModifyAccess( const VarLabel * label
                                        ,       int        matlIndex
                                        , const Patch    * patch
                                        )
{
  checkPutAccess(label, matlIndex, patch, true);
}

//______________________________________________________________________
//
inline Task::WhichDW
OnDemandDataWarehouse::getWhichDW( RunningTaskInfo * info )
{
  if (this == OnDemandDataWarehouse::getOtherDataWarehouse(Task::NewDW, info)) {
    return Task::NewDW;
  }
  if (this == OnDemandDataWarehouse::getOtherDataWarehouse(Task::OldDW, info)) {
    return Task::OldDW;
  }
  if (this == OnDemandDataWarehouse::getOtherDataWarehouse(Task::ParentNewDW, info)) {
    return Task::ParentNewDW;
  }
  if (this == OnDemandDataWarehouse::getOtherDataWarehouse(Task::ParentOldDW, info)) {
    return Task::ParentOldDW;
  }

  throw InternalError("Unknown DW\n", __FILE__, __LINE__);
}

//______________________________________________________________________
//
inline bool
OnDemandDataWarehouse::hasGetAccess( const Task            * runningTask
                                   , const VarLabel        * label
                                   ,       int               matlIndex
                                   , const Patch           * patch
                                   ,       IntVector         lowOffset
                                   ,       IntVector         highOffset
                                   ,       RunningTaskInfo * info
                                   )
{
  return runningTask->hasRequires( label, matlIndex, patch, lowOffset, highOffset, getWhichDW(info) );
}

//______________________________________________________________________
//
inline bool
OnDemandDataWarehouse::hasPutAccess( const Task     * runningTask
                                   , const VarLabel * label
                                   ,       int        matlIndex
                                   , const Patch    * patch
                                   )
{
  return runningTask->hasComputes( label, matlIndex, patch );
}

//______________________________________________________________________
//
void
OnDemandDataWarehouse::pushRunningTask( const Task                               * task
                                      ,       std::vector<OnDemandDataWarehouseP>* dws
                                      )
{
  std::lock_guard<Uintah::MasterLock> push_lock(g_running_tasks_lock);

  ASSERT(task);

  // true if the element was inserted, false if already exists
  bool inserted = m_running_tasks.insert(std::make_pair(std::this_thread::get_id(), RunningTaskInfo(task, dws))).second;

  DOUT(g_check_accesses, "Rank-" << Parallel::getMPIRank() << " TID-" << std::this_thread::get_id() << "  Task: " << task->getName() << ((inserted) ? " was pushed for access check." : " not pushed, element exists."));

}

//______________________________________________________________________
//
void
OnDemandDataWarehouse::popRunningTask()
{
  std::lock_guard<Uintah::MasterLock> pop_lock(g_running_tasks_lock);

  auto iter = m_running_tasks.find(std::this_thread::get_id());
  if (iter != m_running_tasks.end()) {
    size_t num_erased = m_running_tasks.erase(std::this_thread::get_id());
    DOUT(g_check_accesses, "Rank-" << Parallel::getMPIRank() << " TID-" << std::this_thread::get_id()
                                   << "  Task: " << iter->second.m_task->getName() << " removed ("
                                   << num_erased << " total element(s))");
  }
}

//______________________________________________________________________
//
inline std::map<std::thread::id, OnDemandDataWarehouse::RunningTaskInfo>*
OnDemandDataWarehouse::getRunningTasksInfo()
{
  std::lock_guard<Uintah::MasterLock> get_running_task_lock(g_running_tasks_lock);


  if (m_running_tasks.empty()) {
    return nullptr;
  }
  else {
    return &m_running_tasks;
  }
}

//______________________________________________________________________
//
inline bool
OnDemandDataWarehouse::hasRunningTask()
{
  std::lock_guard<Uintah::MasterLock> has_running_task_lock(g_running_tasks_lock);

  return (m_running_tasks.find(std::this_thread::get_id()) != m_running_tasks.end());
}

//______________________________________________________________________
//
inline OnDemandDataWarehouse::RunningTaskInfo*
OnDemandDataWarehouse::getCurrentTaskInfo()
{
  std::lock_guard<Uintah::MasterLock> get_running_task_lock(g_running_tasks_lock);

  auto iter = m_running_tasks.find(std::this_thread::get_id());

  if (iter == m_running_tasks.end()) {
    return nullptr;
  }
  else {
    return &(m_running_tasks.find(std::this_thread::get_id())->second);
  }
}

//______________________________________________________________________
//
DataWarehouse*
OnDemandDataWarehouse::getOtherDataWarehouse( Task::WhichDW     dw
                                            , RunningTaskInfo * info
                                            )
{
  int dwindex = info->m_task->mapDataWarehouse( dw );
  DataWarehouse* result = (*info->m_dws)[dwindex].get_rep();
  return result;
}

//______________________________________________________________________
//
DataWarehouse*
OnDemandDataWarehouse::getOtherDataWarehouse( Task::WhichDW dw )
{
  RunningTaskInfo* info = getCurrentTaskInfo();
  int dwindex = info->m_task->mapDataWarehouse( dw );
  DataWarehouse* result = (*info->m_dws)[dwindex].get_rep();
  return result;
}

//______________________________________________________________________
//
void
OnDemandDataWarehouse::checkTasksAccesses( const PatchSubset    * patches
                                         , const MaterialSubset * matls
                                         )
{
#if 0

#if SCI_ASSERTION_LEVEL >= 1

  task_access_monitor access_lock{ task_access_monitor::READER };

  RunningTaskInfo* currentTaskInfo = getCurrentTaskInfo();
  ASSERT(currentTaskInfo != nullptr);

  const Task* currentTask = currentTaskInfo->m_task;
  ASSERT(currentTask != nullptr);

  if (isFinalized()) {
    checkAccesses(currentTaskInfo, currentTask->getRequires(), GetAccess, patches, matls);
  }
  else {
    checkAccesses(currentTaskInfo, currentTask->getRequires(), GetAccess   , patches, matls);
    checkAccesses(currentTaskInfo, currentTask->getComputes(), PutAccess   , patches, matls);
    checkAccesses(currentTaskInfo, currentTask->getModifies(), ModifyAccess, patches, matls);
  }


#endif

#endif
}

//______________________________________________________________________
//
void
OnDemandDataWarehouse::checkAccesses(       RunningTaskInfo  * currentTaskInfo
                                    , const Task::Dependency * dep
                                    ,       AccessType         accessType
                                    , const PatchSubset      * domainPatches
                                    , const MaterialSubset   * domainMatls
                                    )
{
  ASSERT(currentTaskInfo != nullptr);
  const Task* currentTask = currentTaskInfo->m_task;
  if (currentTask->isReductionTask()) {
    return;  // no need to check reduction tasks.
  }

  VarAccessMap& currentTaskAccesses = currentTaskInfo->m_accesses;

  Handle<PatchSubset> default_patches  = scinew PatchSubset();
  Handle<MaterialSubset> default_matls = scinew MaterialSubset();
  default_patches->add(0);
  default_matls->add(-1);

  for (; dep != nullptr; dep = dep->m_next) {

#if 0
    if ((isFinalized() && dep->m_whichdw == Task::NewDW) || (!isFinalized() && dep->m_whichdw == Task::OldDW)) {
      continue;
    }
#endif

    const VarLabel* label = dep->m_var;
    IntVector lowOffset, highOffset;
    Patch::getGhostOffsets(label->typeDescription()->getType(), dep->m_gtype, dep->m_num_ghost_cells, lowOffset, highOffset);

    constHandle<PatchSubset> patches = dep->getPatchesUnderDomain(domainPatches);
    constHandle<MaterialSubset> matls = dep->getMaterialsUnderDomain(domainMatls);

    if (label->typeDescription() && label->typeDescription()->isReductionVariable()) {
      patches = default_patches.get_rep();
    }
    else if (patches == nullptr) {
      patches = default_patches.get_rep();
    }
    if (matls == nullptr) {
      matls = default_matls.get_rep();
    }

    if (currentTask->getName() == "Relocate::relocateParticles") {
      continue;
    }

    for (int m = 0; m < matls->size(); ++m) {
      int matl = matls->get(m);

      for (int p = 0; p < patches->size(); ++p) {
        const Patch* patch = patches->get(p);

        VarLabelMatl<Patch> key(label, matl, patch);
        auto find_iter = currentTaskAccesses.find(key);
        if (find_iter == currentTaskAccesses.end() || (*find_iter).second.accessType != accessType) {
          // If you require with ghost cells and modify, it can get into this situation
          if ((*find_iter).second.accessType == ModifyAccess && accessType == GetAccess) {
            continue;
          }

#if 1
// THIS OLD HACK PERHAPS CAN GO AWAY
          if (lowOffset == IntVector(0, 0, 0) && highOffset == IntVector(0, 0, 0)) {
            // In checkGetAccess(), this case does not record the fact
            // that the var was accessed, so don't throw exception here.
            continue;
          }
#endif
          if (find_iter == currentTaskAccesses.end()) {
            std::cout << "Error: did not find " << label->getName() << "\n";
            std::cout << "Mtl: " << m << ", Patch: " << *patch << "\n";
          }
          else {
            std::cout << "Error: accessType is not GetAccess for " << label->getName() << "\n";
          }
          std::cout << "For Task:\n";
          currentTask->displayAll(std::cout);

          // Makes request that is never followed through.
          std::string has, needs;
          if (accessType == GetAccess) {
            has = "task requires";
            if (isFinalized()) {
              needs = "get from the old datawarehouse";
            }
            else {
              needs = "get from the new datawarehouse";
            }
          }
          else if (accessType == PutAccess) {
            has = "task computes";
            needs = "datawarehouse put";
          }
          else {
            has = "task modifies";
            needs = "datawarehouse modify";
          }
          SCI_THROW(DependencyException(currentTask, label, matl, patch, has, needs, __FILE__, __LINE__));
        }
        // Can == ModifyAccess when you require with ghost cells and modify
        else if (((*find_iter).second.lowOffset != lowOffset || (*find_iter).second.highOffset != highOffset) && accessType != ModifyAccess ) {
          // Makes request for ghost cells that are never gotten.
          AccessInfo accessInfo = (*find_iter).second;
          ASSERT(accessType == GetAccess);

          // Assert that the request was greater than what was asked for
          // because the other cases (where it asked for more than the request)
          // should have been caught in checkGetAccess().
          ASSERT(Max((*find_iter).second.lowOffset, lowOffset)   == lowOffset);
          ASSERT(Max((*find_iter).second.highOffset, highOffset) == highOffset);

          std::string has, needs;
          has = "task requires";
          std::ostringstream ghost_str;
          ghost_str << " requesting " << dep->m_num_ghost_cells << " layer";
          if (dep->m_num_ghost_cells > 1) {
            ghost_str << "s";
          }
          ghost_str << " of ghosts around " << Ghost::getGhostTypeName(dep->m_gtype);
          has += ghost_str.str();

          if (isFinalized()) {
            needs = "get from the old datawarehouse";
          }
          else {
            needs = "get from the new datawarehouse";
          }
          needs += " that includes these ghosts";

          SCI_THROW(DependencyException(currentTask, label, matl, patch, has, needs, __FILE__, __LINE__));
        }
      }
    }
  }
}

//______________________________________________________________________
//
// For timestep abort/recomute
bool
OnDemandDataWarehouse::abortTimeStep()
{
  // BJW - time step aborting does not work with MPI - disabling.
  if( d_myworld->nRanks() == 0 ) {
    Patch * patch = nullptr;

    if (exists(VarLabel::find(abortTimeStep_name), -1, patch)) {
      bool_or_vartype ats_var;
      get( ats_var, VarLabel::find(abortTimeStep_name) );
      return bool(ats_var);
    }
    else
      return false;
  }
  else
    return false;
}

//__________________________________
//
bool
OnDemandDataWarehouse::recomputeTimeStep()
{
  Patch * patch = nullptr;

  if (exists(VarLabel::find(recomputeTimeStep_name), -1, patch)) {
    bool_or_vartype rts_var;
    get( rts_var, VarLabel::find(recomputeTimeStep_name) );
    return bool(rts_var);
  }
  else
    return false;
}

//______________________________________________________________________
//
void
OnDemandDataWarehouse::getVarLabelMatlLevelTriples( std::vector<VarLabelMatl<Level> > & vars ) const
{
  m_level_DB.getVarLabelMatlTriples( vars );
}

//______________________________________________________________________
//
void
OnDemandDataWarehouse::print()
{
  std::ostringstream mesg;
  mesg << d_myworld->myRank() << " VARIABLES in DW " << getID()
       << "\n" << d_myworld->myRank() << " Variable Patch Material\n"
       << "  -----------------------";
  DOUT(true, mesg.str());

  m_var_DB.print(std::cout, d_myworld->myRank());
  m_level_DB.print(std::cout, d_myworld->myRank());
}

//______________________________________________________________________
//  print debugging information
void
OnDemandDataWarehouse::printDebuggingPutInfo( const VarLabel * label
                                            , int              matlIndex
                                            , const Patch    * patch
                                            , int              line
                                            )
{
  if (g_dw_get_put_dbg.active()) {
    int L_indx = patch->getLevel()->getIndex();
    std::ostringstream mesg;
    mesg << d_myworld->myRank() << " Putting (line: " << line << ") ";
    mesg << std::left;
    mesg.width(20);
    mesg << *label << " MI: " << matlIndex << " L-" << L_indx << " " << *patch << " \tinto DW: " << d_generation;
    DOUT(true, mesg.str());
  }
}

//______________________________________________________________________
//  print debugging information
void
OnDemandDataWarehouse::printDebuggingPutInfo( const VarLabel * label
                                            , int              matlIndex
                                            , const Level    * level
                                            , int              line
                                            )
{
  if (g_dw_get_put_dbg.active()) {
    int L_indx = 0;
    if( level ){
      L_indx = level->getIndex();
    }

    std::ostringstream mesg;
    mesg << d_myworld->myRank() << " Putting (line: "<<line<< ") ";
    mesg << std::left;
    mesg.width( 20 );
    mesg << *label << " MI: " << matlIndex << " L-"<< L_indx <<" " << " \tinto DW: " << d_generation;
    DOUT(true, mesg.str());
  }
}




//DS: 01042020: fix for OnDemandDW race condition
//______________________________________________________________________
//
bool
OnDemandDataWarehouse::compareAndSwapAllocateOnCPU(char const* label, const int patchID, const int matlIndx, const int levelIndx)
{
  //assuming varLock will be already secured in allocate method
//
//  bool allocated = false;
//  labelPatchMatlLevel lpml(label, patchID, matlIndx, levelIndx);
//  atomicDataStatus* status = nullptr;
//
//  std::map<labelPatchMatlLevel, atomicDataStatus>::iterator it = atomicStatusInHostMemory.find(lpml);
//    if (it != atomicStatusInHostMemory.end()) {
//        printf("ERROR:OnDemandDataWarehouse::compareAndSwapAllocate( ) already allocated. Possible race condition or duplicate allocation.\n");
//        varLock->unlock();
//        exit(-1);
//    } else {
//  	  //insert here
//  	  atomicDataStatus newVarStatus = ALLOCATED;
//  	  atomicStatusInHostMemory.insert( std::map<labelPatchMatlLevel, atomicDataStatus>::value_type( lpml, newVarStatus ) );
//  	  varLock->unlock();
//  	  return true;
//    }
}



bool
OnDemandDataWarehouse::isValidOnCPU(char const* label, const int patchID, const int matlIndx, const int levelIndx)
{
  varLock->lock();
  labelPatchMatlLevel lpml(label, patchID, matlIndx, levelIndx);
  if (atomicStatusInHostMemory.find(lpml) != atomicStatusInHostMemory.end()) {
    bool retVal = ((__sync_fetch_and_or(&(atomicStatusInHostMemory.at(lpml)), 0) & VALID) == VALID);
    varLock->unlock();
    return retVal;
  } else {
    varLock->unlock();
    return false;
  }
}

//______________________________________________________________________
//TODO: This needs to be turned into a compare and swap operation
//______________________________________________________________________
bool
OnDemandDataWarehouse::compareAndSwapSetValidOnCPU(char const* const label, const int patchID, const int matlIndx, const int levelIndx)
{
  varLock->lock();
  bool settingValid = false;
  while (!settingValid) {
    labelPatchMatlLevel lpml(label, patchID, matlIndx, levelIndx);
    std::map<labelPatchMatlLevel, atomicDataStatus>::iterator it = atomicStatusInHostMemory.find(lpml);
    if (it != atomicStatusInHostMemory.end()) {
      atomicDataStatus *status = &(it->second);
      atomicDataStatus oldVarStatus  = __sync_or_and_fetch(status, 0);
      if ((oldVarStatus & VALID) == VALID) {
        //Something else already took care of it.  So this task won't manage it.
        varLock->unlock();
        return false;
      } else {
        //Attempt to claim we'll manage the ghost cells for this variable.  If the claim fails go back into our loop and recheck
        atomicDataStatus newVarStatus = oldVarStatus & ~COPYING_IN;
        newVarStatus = newVarStatus | VALID;
        settingValid = __sync_bool_compare_and_swap(status, oldVarStatus, newVarStatus);
      }
    } else {
  	  atomicDataStatus newVarStatus = VALID | ALLOCATED;
  	  atomicStatusInHostMemory.insert( std::map<labelPatchMatlLevel, atomicDataStatus>::value_type( lpml, newVarStatus ) );
  	  varLock->unlock();
  	  return true;
    }
  }
  varLock->unlock();
  return true;
}

//______________________________________________________________________
bool
OnDemandDataWarehouse::compareAndSwapSetInvalidOnCPU(char const* const label, const int patchID, const int matlIndx, const int levelIndx)
{
  varLock->lock();
  bool settingValid = false;
  while (!settingValid) {
    labelPatchMatlLevel lpml(label, patchID, matlIndx, levelIndx);
    std::map<labelPatchMatlLevel, atomicDataStatus>::iterator it = atomicStatusInHostMemory.find(lpml);
    if (it != atomicStatusInHostMemory.end()) {
      atomicDataStatus *status = &(it->second);
      atomicDataStatus oldVarStatus  = __sync_or_and_fetch(status, 0);
      if ((oldVarStatus & VALID) != VALID) {
        //Something else already took care of it.  So this task won't manage it.
        varLock->unlock();
        return false;
      } else {
        //Attempt to claim we'll manage the ghost cells for this variable.  If the claim fails go back into our loop and recheck
        atomicDataStatus newVarStatus = oldVarStatus & ~VALID;
        settingValid = __sync_bool_compare_and_swap(status, oldVarStatus, newVarStatus);
      }
    } else {
	  atomicDataStatus newVarStatus = ALLOCATED;
	  atomicStatusInHostMemory.insert( std::map<labelPatchMatlLevel, atomicDataStatus>::value_type( lpml, newVarStatus ) );
	  varLock->unlock();
	  return true;
    }
  }
  varLock->unlock();
  return true;
}


//______________________________________________________________________
// returns false if something else already claimed to copy or has copied data into the CPU.
// returns true if we are the ones to manage this variable's ghost data.
bool
OnDemandDataWarehouse::compareAndSwapCopyingIntoCPU(char const* label, int patchID, int matlIndx, int levelIndx)
{

  atomicDataStatus* status = nullptr;

  // get the status
  labelPatchMatlLevel lpml(label, patchID, matlIndx, levelIndx);
  varLock->lock();
  std::map<labelPatchMatlLevel, atomicDataStatus>::iterator it = atomicStatusInHostMemory.find(lpml);
  if (it != atomicStatusInHostMemory.end()) {
    status = &(it->second);
  } else {
	  //insert here??
	  atomicDataStatus newVarStatus = COPYING_IN;
	  atomicStatusInHostMemory.insert( std::map<labelPatchMatlLevel, atomicDataStatus>::value_type( lpml, newVarStatus ) );
	  varLock->unlock();
	  return true;
  }
  varLock->unlock();

  bool copyingin = false;
  while (!copyingin) {
    // get the address
    atomicDataStatus oldVarStatus  = __sync_or_and_fetch(status, 0);
    if (((oldVarStatus & COPYING_IN) == COPYING_IN) ||
       ((oldVarStatus & VALID) == VALID) ||
       ((oldVarStatus & VALID_WITH_GHOSTS) == VALID_WITH_GHOSTS)) {
        // Something else already took care of it.  So this task won't manage it.
        return false;
      } else {
      //Attempt to claim we'll manage the ghost cells for this variable.  If the claim fails go back into our loop and recheck
      atomicDataStatus newVarStatus = oldVarStatus | COPYING_IN;
      newVarStatus = newVarStatus & ~UNKNOWN;
      copyingin = __sync_bool_compare_and_swap(status, oldVarStatus, newVarStatus);
    }
  }
  return true;
}


bool
OnDemandDataWarehouse::compareAndSwapAwaitingGhostDataOnCPU(char const* label, int patchID, int matlIndx, int levelIndx)
{

  bool allocating = false;

  varLock->lock();
  while (!allocating) {
    //get the address
    labelPatchMatlLevel lpml(label, patchID, matlIndx, levelIndx);
    std::map<labelPatchMatlLevel, atomicDataStatus>::iterator it = atomicStatusInHostMemory.find(lpml);
    if (it != atomicStatusInHostMemory.end()) {
      atomicDataStatus *status = &(it->second);
      atomicDataStatus oldVarStatus  = __sync_or_and_fetch(status, 0);
      if (((oldVarStatus & AWAITING_GHOST_COPY) == AWAITING_GHOST_COPY) || ((oldVarStatus & VALID_WITH_GHOSTS) == VALID_WITH_GHOSTS)) {
        //Something else already took care of it.  So this task won't manage it.
        varLock->unlock();
        return false;
      } else {
        //Attempt to claim we'll manage the ghost cells for this variable.  If the claim fails go back into our loop and recheck
        atomicDataStatus newVarStatus = oldVarStatus | AWAITING_GHOST_COPY;
        allocating = __sync_bool_compare_and_swap(status, oldVarStatus, newVarStatus);
      }
    } else {
      varLock->unlock();
      printf("ERROR:OnDemandDataWarehouse::compareAndSwapAwaitingGhostDataOnCPU( )  Variable %s not found.\n", label);
      exit(-1);
      return false;
    }
  }
  varLock->unlock();
  return true;
}

bool
OnDemandDataWarehouse::isValidWithGhostsOnCPU(char const* label, int patchID, int matlIndx, int levelIndx)
{
  varLock->lock();
  labelPatchMatlLevel lpml(label, patchID, matlIndx, levelIndx);
  std::map<labelPatchMatlLevel, atomicDataStatus>::iterator it = atomicStatusInHostMemory.find(lpml);
  if (it != atomicStatusInHostMemory.end()) {
    bool retVal = ((__sync_fetch_and_or(&(it->second), 0) & VALID_WITH_GHOSTS) == VALID_WITH_GHOSTS);
    varLock->unlock();
    return retVal;
  } else {
    varLock->unlock();
	  printf("var not found\n");
    return false;
  }
}

//______________________________________________________________________
//TODO: This needs to be turned into a compare and swap operation
void
OnDemandDataWarehouse::setValidWithGhostsOnCPU(char const* label, int patchID, int matlIndx, int levelIndx)
{
  varLock->lock();
  labelPatchMatlLevel lpml(label, patchID, matlIndx, levelIndx);
  std::map<labelPatchMatlLevel, atomicDataStatus>::iterator it = atomicStatusInHostMemory.find(lpml);
  if (it != atomicStatusInHostMemory.end()) {
    //UNKNOWN
    //make sure the valid is still turned on
    __sync_or_and_fetch(&(it->second ), VALID);

    //turn off AWAITING_GHOST_COPY
    __sync_and_and_fetch(&(it->second ), ~AWAITING_GHOST_COPY);

    //turn on VALID_WITH_GHOSTS
    __sync_or_and_fetch(&(it->second ), VALID_WITH_GHOSTS);

    varLock->unlock();
  } else {
    varLock->unlock();
    exit(-1);
  }
}

//______________________________________________________________________
// returns false if something else already changed a valid variable to valid awaiting ghost data
// returns true if we are the ones to manage this variable's ghost data.
bool
OnDemandDataWarehouse::compareAndSwapSetInvalidWithGhostsOnCPU(char const* label, int patchID, int matlIndx, int levelIndx)
{

  bool allocating = false;

  varLock->lock();
  while (!allocating) {
    //get the address
    labelPatchMatlLevel lpml(label, patchID, matlIndx, levelIndx);
    std::map<labelPatchMatlLevel, atomicDataStatus>::iterator it = atomicStatusInHostMemory.find(lpml);
    if (it != atomicStatusInHostMemory.end()) {
      atomicDataStatus *status = &(it->second);
      atomicDataStatus oldVarStatus  = __sync_or_and_fetch(status, 0);
      if ((oldVarStatus & VALID_WITH_GHOSTS) == 0) {
        //Something else already took care of it.  So this task won't manage it.
        varLock->unlock();
        return false;
      } else {
        //Attempt to claim we'll manage the ghost cells for this variable.  If the claim fails go back into our loop and recheck
        atomicDataStatus newVarStatus = oldVarStatus & ~VALID_WITH_GHOSTS;
        allocating = __sync_bool_compare_and_swap(status, oldVarStatus, newVarStatus);
      }
    } else {
      varLock->unlock();
	  atomicDataStatus newVarStatus = ALLOCATED;
	  atomicStatusInHostMemory.insert( std::map<labelPatchMatlLevel, atomicDataStatus>::value_type( lpml, newVarStatus ) );
	  varLock->unlock();
	  return true;
    }
  }
  varLock->unlock();
  return true;
}

<|MERGE_RESOLUTION|>--- conflicted
+++ resolved
@@ -143,10 +143,8 @@
     , m_is_initialization_DW{ isInitializationDW }
 {
   doReserve();
-<<<<<<< HEAD
-  varLock          = new Uintah::MasterLock{};
-=======
->>>>>>> 0fa8bc44
+
+  varLock = new Uintah::MasterLock{};
 
 #ifdef HAVE_CUDA
 
@@ -3023,11 +3021,7 @@
         continue;
       }
 
-<<<<<<< HEAD
-      if (ignoreMissingNeighbors==false && m_var_DB.exists( label, matlIndex, neighbor )) {
-=======
-      if (m_var_DB.exists( label, matlIndex, neighbor )) {
->>>>>>> 0fa8bc44
+      if ( ignoreMissingNeighbors == false && m_var_DB.exists( label, matlIndex, neighbor ) ) {
         std::vector<Variable*> varlist;
         // Go through the main var plus any foreign vars for this label/material/patch
         m_var_DB.getlist( label, matlIndex, neighbor, varlist );
@@ -4329,5 +4323,4 @@
   }
   varLock->unlock();
   return true;
-}
-
+}