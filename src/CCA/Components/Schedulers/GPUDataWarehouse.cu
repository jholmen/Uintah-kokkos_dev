/*
 * The MIT License
 *
 * Copyright (c) 1997-2020 The University of Utah
 *
 * Permission is hereby granted, free of charge, to any person obtaining a copy
 * of this software and associated documentation files (the "Software"), to
 * deal in the Software without restriction, including without limitation the
 * rights to use, copy, modify, merge, publish, distribute, sublicense, and/or
 * sell copies of the Software, and to permit persons to whom the Software is
 * furnished to do so, subject to the following conditions:
 *
 * The above copyright notice and this permission notice shall be included in
 * all copies or substantial portions of the Software.
 *
 * THE SOFTWARE IS PROVIDED "AS IS", WITHOUT WARRANTY OF ANY KIND, EXPRESS OR
 * IMPLIED, INCLUDING BUT NOT LIMITED TO THE WARRANTIES OF MERCHANTABILITY,
 * FITNESS FOR A PARTICULAR PURPOSE AND NONINFRINGEMENT. IN NO EVENT SHALL THE
 * AUTHORS OR COPYRIGHT HOLDERS BE LIABLE FOR ANY CLAIM, DAMAGES OR OTHER
 * LIABILITY, WHETHER IN AN ACTION OF CONTRACT, TORT OR OTHERWISE, ARISING
 * FROM, OUT OF OR IN CONNECTION WITH THE SOFTWARE OR THE USE OR OTHER DEALINGS
 * IN THE SOFTWARE.
 */

/* GPU DataWarehouse device & host access*/

#include <CCA/Components/Schedulers/GPUDataWarehouse.h>
#include <CCA/Components/Schedulers/GPUMemoryPool.h>
#include <CCA/Components/Schedulers/SchedulerCommon.h>
#include <CCA/Components/Schedulers/UnifiedScheduler.h>

#include <Core/Grid/Variables/GPUVariable.h>
#include <Core/Grid/Variables/GPUGridVariable.h>
#include <Core/Grid/Variables/GPUReductionVariable.h>
#include <Core/Grid/Variables/GPUPerPatch.h>
#include <Core/Parallel/MasterLock.h>
#include <Core/Parallel/Parallel.h>
#include <Core/Parallel/ProcessorGroup.h>
#include <Core/Util/DebugStream.h>


#include <sci_defs/cuda_defs.h>

#ifndef __CUDA_ARCH__
  #include <string.h>
  #include <string>
#endif

#include <map>

extern Uintah::MasterLock cerrLock;

namespace Uintah {
  extern DebugStream gpu_stats;
}


//______________________________________________________________________
//
HOST_DEVICE void
GPUDataWarehouse::get(const GPUGridVariableBase& var, char const* label, const int patchID, const int8_t matlIndx, const int8_t levelIndx)
{
#ifdef __CUDA_ARCH__
  //device code
  GPUDataWarehouse::dataItem* item = getItem(label, patchID, matlIndx, levelIndx);
  if (item) {
    var.setArray3(item->var_offset, item->var_size, item->var_ptr);
  }
  else {
    printGetError("GPUDataWarehouse::get(GPUGridVariableBase& var, ...)", label, levelIndx, patchID, matlIndx);
  }
#else
  // host code
  varLock->lock();
  labelPatchMatlLevel lpml(label, patchID, matlIndx, levelIndx);
  if (varPointers->find(lpml) != varPointers->end()) {
    allVarPointersInfo vp = varPointers->at(lpml);
    var.setArray3(vp.var->device_offset, vp.var->device_size, vp.var->device_ptr);
  }
  else {
    printf("I'm GPUDW with name: \"%s\" at %p \n", _internalName, this);
    printGetError("GPUDataWarehouse::get(GPUGridVariableBase& var, ...)", label, levelIndx, patchID, matlIndx);
  }
  varLock->unlock();
#endif
}

//______________________________________________________________________
//
HOST_DEVICE bool
GPUDataWarehouse::stagingVarExists(char const* label, int patchID, int matlIndx, int levelIndx, int3 offset, int3 size)
{
#ifdef __CUDA_ARCH__
  // device code
  printError("This method not defined for the device.", "stagingVarExists", label, patchID, matlIndx, levelIndx);
  return false;
#else
  // host code
  varLock->lock();
  bool retval = false;
  labelPatchMatlLevel lpml(label, patchID, matlIndx, levelIndx);
  std::map<labelPatchMatlLevel, allVarPointersInfo>::iterator it = varPointers->find(lpml);

  if (it != varPointers->end()) {
    stagingVar sv;
    sv.device_offset = offset;
    sv.device_size = size;
    std::map<stagingVar, stagingVarInfo>::iterator staging_it = it->second.var->stagingVars.find(sv);
    retval = (staging_it != it->second.var->stagingVars.end());
  }
  varLock->unlock();
  return retval;
#endif
}

//______________________________________________________________________
//
HOST_DEVICE void
GPUDataWarehouse::getStagingVar(const GPUGridVariableBase& var, char const* label, int patchID, int matlIndx, int levelIndx, int3 offset, int3 size)
{
#ifdef __CUDA_ARCH__
  // device code
  printError("This method not defined for the device.", "getStagingVar", label, patchID, matlIndx, levelIndx);
#else
  // host code
  varLock->lock();

  labelPatchMatlLevel lpml(label, patchID, matlIndx, levelIndx);
  std::map<labelPatchMatlLevel, allVarPointersInfo>::iterator it = varPointers->find(lpml);

  if (it != varPointers->end()) {
    stagingVar sv;
    sv.device_offset = offset;
    sv.device_size = size;
    std::map<stagingVar, stagingVarInfo>::iterator staging_it = it->second.var->stagingVars.find(sv);
    if (staging_it != it->second.var->stagingVars.end()) {
      var.setArray3(offset, size, staging_it->second.device_ptr);

    } else {
      printf("GPUDataWarehouse::getStagingVar() - Didn't find a staging variable from the device for label %s patch %d matl %d level %d offset (%d, %d, %d) size (%d, %d, %d).",
          label, patchID, matlIndx, levelIndx,
          offset.x, offset.y, offset.z, size.x, size.y, size.z);
      exit(-1);
    }
  } else {
    printError("Didn't find a staging variable from the device.", "getStagingVar", label, patchID, matlIndx, levelIndx);
  }
  varLock->unlock();
#endif
}

//______________________________________________________________________
//
HOST_DEVICE void
GPUDataWarehouse::getLevel(const GPUGridVariableBase& var, char const* label, int8_t matlIndx, int8_t levelIndx)
{
#ifdef __CUDA_ARCH__
  // device code
  get(var, label, -99999999, matlIndx, levelIndx);
#else
  // host code
  get(var, label, -99999999, matlIndx, levelIndx);
#endif
}

//______________________________________________________________________
//
HOST_DEVICE void
GPUDataWarehouse::get(const GPUReductionVariableBase& var, char const* label, const int patchID, const int8_t matlIndx, const int8_t levelIndx)
{
#ifdef __CUDA_ARCH__
  // device code
  GPUDataWarehouse::dataItem* item = getItem(label, patchID, matlIndx, levelIndx);
  if (item) {
    var.setData(item->var_ptr);
  }
  else {
    printGetError("GPUDataWarehouse::get(GPUReductionVariableBase& var, ...)", label, levelIndx, patchID, matlIndx);
  }
#else
  // host code
  varLock->lock();
  labelPatchMatlLevel lpml(label, patchID, matlIndx, levelIndx);
  if (varPointers->find(lpml) != varPointers->end()) {
    allVarPointersInfo vp = varPointers->at(lpml);
    var.setData(vp.var->device_ptr);
  }
  else {
    printGetError("GPUDataWarehouse::get(GPUReductionVariableBase& var, ...)", label, levelIndx, patchID, matlIndx);
  }
  varLock->unlock();
#endif
}

//______________________________________________________________________
//
HOST_DEVICE void
GPUDataWarehouse::get(const GPUPerPatchBase& var, char const* label, const int patchID, const int8_t matlIndx, const int8_t levelIndx)
{
#ifdef __CUDA_ARCH__
  // device code
  GPUDataWarehouse::dataItem* item = getItem(label, patchID, matlIndx, levelIndx);
  if (item) {
    var.setData(item->var_ptr);
  }
  else {
    printGetError("GPUDataWarehouse::get(GPUPerPatchBase& var, ...)", label, levelIndx, patchID, matlIndx);
  }
#else
  // host code
  varLock->lock();
  labelPatchMatlLevel lpml(label, patchID, matlIndx, levelIndx);
  if (varPointers->find(lpml) != varPointers->end()) {
    allVarPointersInfo vp = varPointers->at(lpml);
    var.setData(vp.var->device_ptr);
  }
  else {
    printGetError("GPUDataWarehouse::get(GPUPerPatchBase& var, ...)", label, levelIndx, patchID, matlIndx);
  }
  varLock->unlock();
#endif
}

//______________________________________________________________________
//
HOST_DEVICE void
GPUDataWarehouse::getModifiable(GPUGridVariableBase& var, char const* label, const int patchID, const int8_t matlIndx, const int8_t levelIndx)
{
#ifdef __CUDA_ARCH__
  // device code
  GPUDataWarehouse::dataItem* item = getItem(label, patchID, matlIndx, levelIndx);
  if (item) {
    var.setArray3(item->var_offset, item->var_size, item->var_ptr);
  }
  else {
    printGetError("GPUDataWarehouse::getModifiable(GPUGridVariableBase& var, ...)", label, levelIndx, patchID, matlIndx);
  }
#else
  // host code
  varLock->lock();
  labelPatchMatlLevel lpml(label, patchID, matlIndx, levelIndx);
  std::map<labelPatchMatlLevel, allVarPointersInfo>::iterator it = varPointers->find(lpml);
  if (it != varPointers->end()) {
    var.setArray3(it->second.var->device_offset, it->second.var->device_size, it->second.var->device_ptr);
  }
  else {
    printGetError("GPUDataWarehouse::get(GPUGridVariableBase& var, ...)", label, levelIndx, patchID, matlIndx);
  }
  varLock->unlock();
#endif
}

//______________________________________________________________________
//
HOST_DEVICE void
GPUDataWarehouse::getModifiable(GPUReductionVariableBase& var, char const* label, const int patchID, const int8_t matlIndx, const int8_t levelIndx)
{
#ifdef __CUDA_ARCH__
  // device code
  GPUDataWarehouse::dataItem* item = getItem(label, patchID,  matlIndx, levelIndx);
  if (item) {
    var.setData(item->var_ptr);
  }
  else {
    printGetError("GPUDataWarehouse::getModifiable(GPUReductionVariableBase& var, ...)", label, levelIndx, patchID, matlIndx);
  }
#else
  // host code
  varLock->lock();
  labelPatchMatlLevel lpml(label, patchID, matlIndx, levelIndx);
  if (varPointers->find(lpml) != varPointers->end()) {
    allVarPointersInfo vp = varPointers->at(lpml);
    var.setData(vp.var->device_ptr);
  }
  else {
    printGetError("GPUDataWarehouse::get(GPUReductionVariableBase& var, ...)", label, levelIndx, patchID, matlIndx);
  }
  varLock->unlock();
#endif
}

//______________________________________________________________________
//
HOST_DEVICE void
GPUDataWarehouse::getModifiable(GPUPerPatchBase& var, char const* label, const int patchID, const int8_t matlIndx, const int8_t levelIndx)
{
#ifdef __CUDA_ARCH__
  // device code
  GPUDataWarehouse::dataItem* item = getItem(label, patchID, matlIndx, levelIndx);
  if (item) {
    var.setData(item->var_ptr);
  }
  else {
    printGetError("GPUDataWarehouse::getModifiable(GPUPerPatchBase& var, ...)", label, levelIndx, patchID, matlIndx);
  }
#else
  // host code
  varLock->lock();
  labelPatchMatlLevel lpml(label, patchID, matlIndx, levelIndx);
  if (varPointers->find(lpml) != varPointers->end()) {
    allVarPointersInfo vp = varPointers->at(lpml);
    var.setData(vp.var->device_ptr);
  }
  else {
    printGetError("GPUDataWarehouse::get(GPUPerPatchBase& var, ...)", label, levelIndx, patchID, matlIndx);
  }
  varLock->unlock();
#endif
}

//______________________________________________________________________
//This method assumes the base patch in a superpatch region has already been allocated.
//This is a shallow copy.  It copies all datawarehouse metadata entries (except the status)
//from that item into this patch's item in the GPU DW.
__host__ void
GPUDataWarehouse::copySuperPatchInfo(char const* label, int superPatchBaseID, int superPatchDestinationID, int matlIndx, int levelIndx) {

   if (superPatchBaseID == superPatchDestinationID) {
     //don't handle shallow copying itself
     return;
   }
   //Possible TODO: Add in offsets so the variable could be accessed in a non-superpatch manner.

   labelPatchMatlLevel lpml_source(label, superPatchBaseID, matlIndx, levelIndx);
   labelPatchMatlLevel lpml_dest(label, superPatchDestinationID, matlIndx, levelIndx);


   varLock->lock();
   std::map<labelPatchMatlLevel, allVarPointersInfo>::iterator source_iter = varPointers->find(lpml_source);
   if (source_iter != varPointers->end()) {
     std::map<labelPatchMatlLevel, allVarPointersInfo>::iterator dest_iter = varPointers->find(lpml_dest);
     if (dest_iter != varPointers->end()) {


       if (gpu_stats.active()) {
         cerrLock.lock();
         {
           gpu_stats << UnifiedScheduler::myRankThread()
               << " GPUDataWarehouse::copySuperPatchInfo() - "
               << " label " << label
               << " matl " << matlIndx
               << " level " << levelIndx
               << " Forming a superpatch by merging/shallowcopying metadata for patch " << superPatchDestinationID
               << " into patch " << superPatchBaseID
               << " with source status codes " << getDisplayableStatusCodes(source_iter->second.var->atomicStatusInGpuMemory)
               << " and dest status codes " << getDisplayableStatusCodes(dest_iter->second.var->atomicStatusInGpuMemory)
               << " on device " << d_device_id
               << " into GPUDW at " << std::hex << this << std::dec
               << " with description " << _internalName
               << std::endl;
         }
         cerrLock.unlock();
       }

       //They now share the variable.  The magic of this happens because the var is a C++ shared_ptr
       //TODO: They don't share the same offset.  When offsets are added in, this should be updated
       //to manage offsets.
       dest_iter->second.var = source_iter->second.var;

     } else {
       printf("ERROR: GPUDataWarehouse::copySuperPatchInfo() - Didn't find a the destination ID at %d to copy into label %s patch %d matl %d level %d\n",
           superPatchDestinationID, label, superPatchDestinationID, matlIndx, levelIndx);
       varLock->unlock();
       exit(-1);
     }
   } else {
     printf("ERROR: GPUDataWarehouse::copySuperPatchInfo() - Didn't find a base superPatch ID at %d to copy into label %s patch %d matl %d level %d\n",
         superPatchBaseID, label, superPatchDestinationID, matlIndx, levelIndx);
     varLock->unlock();
     exit(-1);
   }
   varLock->unlock();

}

//______________________________________________________________________
//
__host__ void
GPUDataWarehouse::put(GPUGridVariableBase &var, size_t sizeOfDataType, char const* label, int patchID, int matlIndx, int levelIndx, bool staging,
                      GhostType gtype, int numGhostCells, void* host_ptr)
{

  varLock->lock();

  int3 var_offset;        // offset
  int3 var_size;          // dimensions of GPUGridVariable
  void* var_ptr;           // raw pointer to the memory

  var.getArray3(var_offset, var_size, var_ptr);

  // See if it already exists.  Also see if we need to update this into d_varDB.
  labelPatchMatlLevel lpml(label, patchID, matlIndx, levelIndx);
  std::map<labelPatchMatlLevel, allVarPointersInfo>::iterator iter = varPointers->find(lpml);
  std::map<stagingVar, stagingVarInfo>::iterator staging_it;

  //sanity checks
  if (iter == varPointers->end()) {
    printf("ERROR:\nGPUDataWarehouse::put( )  Can't use put() for a host-side GPU DW without it first existing in the internal database.\n");
    exit(-1);
  } else if (staging) {
    stagingVar sv;
    sv.device_offset = var_offset;
    sv.device_size = var_size;
    staging_it = iter->second.var->stagingVars.find(sv);
    if (staging_it == iter->second.var->stagingVars.end()) {
      printf("ERROR:\nGPUDataWarehouse::put( )  Can't use put() for a host-side GPU DW without this staging var first existing in the internal database.\n");
      exit(-1);
    }
  }

  if (gpu_stats.active()) {
    cerrLock.lock();
    {
      gpu_stats << UnifiedScheduler::myRankThread()
        << " GPUDataWarehouse::put( " << label << " ) - "
        << " Attempting to put a variable in the host-side varPointers map for label " << label
        << " patch " << patchID
        << " matl " << matlIndx
        << " level " << levelIndx;
        if (staging) {
          gpu_stats << " staging: true";
        } else {
          gpu_stats << " staging: false";
        }
        gpu_stats << " at device address " << var_ptr
        << " with status codes ";
        if (!staging) {
          gpu_stats << getDisplayableStatusCodes(iter->second.var->atomicStatusInGpuMemory);
        } else {
          gpu_stats << getDisplayableStatusCodes(staging_it->second.atomicStatusInGpuMemory);
        }
        gpu_stats << " datatype size " << sizeOfDataType
        << " on device " << d_device_id
        << " into GPUDW at " << std::hex << this << std::dec
        << " with description " << _internalName
        << " current varPointers size is: " << varPointers->size()
        << " low (" << var_offset.x << ", " << var_offset.y << ", " << var_offset.z << ") "
        << std::endl;
    }
    cerrLock.unlock();
  }

  if (staging == false) {

    iter->second.varDB_index = -1;
    iter->second.var->device_ptr = var_ptr;
    iter->second.var->device_offset =  var_offset;
    iter->second.var->device_size = var_size;
    iter->second.var->sizeOfDataType = sizeOfDataType;
    iter->second.var->gtype = gtype;
    iter->second.var->numGhostCells = numGhostCells;
    iter->second.var->host_contiguousArrayPtr = host_ptr;
    iter->second.var->atomicStatusInHostMemory = UNKNOWN;

    if (gpu_stats.active()) {
      cerrLock.lock();
      {
        gpu_stats << UnifiedScheduler::myRankThread()
            << " GPUDataWarehouse::put( " << label << " ) - "
            << " Put a regular non-staging variable in the host-side varPointers map for label " << label
            << " patch " << patchID
            << " matl " << matlIndx
            << " level " << levelIndx
            << " at device address " << var_ptr
            << " with datatype size " << iter->second.var->sizeOfDataType
            << " with status codes " << getDisplayableStatusCodes(iter->second.var->atomicStatusInGpuMemory)
            << " on device " << d_device_id
            << " into GPUDW at " << std::hex << this << std::dec
            << " with description " << _internalName
            << " current varPointers size is: " << varPointers->size()
            << std::endl;
      }
      cerrLock.unlock();
    }

  } else { // if (staging == true)


    staging_it->second.device_ptr = var_ptr;
    staging_it->second.host_contiguousArrayPtr = host_ptr;
    staging_it->second.varDB_index = -1;
    staging_it->second.atomicStatusInHostMemory = UNKNOWN;

    // Update the non-staging var's sizeOfDataType.  The staging var uses this number.
    // It's possible that a staging var can exist and an empty placeholder non-staging var also exist,
    // if so, then then empty placeholder non-staging var won't have correct data type size.
    // So we grab it here.
    iter->second.var->sizeOfDataType = sizeOfDataType;

    if (gpu_stats.active()) {
      cerrLock.lock();
      {
        gpu_stats << UnifiedScheduler::myRankThread()
            << " GPUDataWarehouse::put( " << label << " ) - "
            << " Put a staging variable in the host-side varPointers map for label " << label
            << " patch " << patchID
            << " matl " << matlIndx
            << " level " << levelIndx
            << " with offset (" << var_offset.x << ", " << var_offset.y << ", " << var_offset.z << ")"
            << " and size (" << var_size.x << ", " << var_size.y << ", " << var_size.z << ")"
            << " at device address " << var_ptr
            << " with datatype size " << iter->second.var->sizeOfDataType
            << " with status codes " << getDisplayableStatusCodes(staging_it->second.atomicStatusInGpuMemory)
            << " on device " << d_device_id

            << " into GPUDW at " << std::hex << this << std::dec
            << std::endl;
      }
      cerrLock.unlock();
    }

  }

  varLock->unlock();

}

//______________________________________________________________________
// This method puts an empty placeholder entry into the GPUDW database and marks it as unallocated
__host__ void
GPUDataWarehouse::putUnallocatedIfNotExists(char const* label, int patchID, int matlIndx, int levelIndx, bool staging, int3 offset, int3 size)
{

  varLock->lock();

  // If it's a normal non-staging variable, check if doesn't exist.  If so, add an "unallocated" entry.
  // If it's a staging variable, then still check if the non-staging part exists.  A staging must exist within a non-staging variable.
  // A scenario where this can get a staging variable without a non-staging variable is receiving data from neighbor nodes.
  // For example, suppose node A has patch 0, and node B has patch 1, and A's patch 0 needs ghost cells from B's patch 1.  Node A will
  // receive those ghost cells, but they will be marked as belonging to patch 1.  Since A doesn't have the regular non-staging var
  // for patch 1, we make an empty placeholder for patch 1 so A can have a staging var to hold the ghost cell for patch 1.

  labelPatchMatlLevel lpml(label, patchID, matlIndx, levelIndx);
  std::map<labelPatchMatlLevel, allVarPointersInfo>::iterator it = varPointers->find(lpml);
<<<<<<< HEAD
=======

  // If it's a normal non-staging variable, check if doesn't exist.  If so, add an "unallocated" entry.
  // If it's a staging variable, then still check if the non-staging part exists.  A staging must exist within a non-staging variable.
  // A scenario where this can get a staging variable without a non-staging variable is receiving data from neighbor nodes.
  // For example, suppose node A has patch 0, and node B has patch 1, and A's patch 0 needs ghost cells from B's patch 1.  Node A will
  // receive those ghost cells, but they will be marked as belonging to patch 1.  Since A doesn't have the regular non-staging var
  // for patch 1, we make an empty placeholder for patch 1 so A can have a staging var to hold the ghost cell for patch 1.

  if ( it == varPointers->end()) {
>>>>>>> 0fa8bc44

  if ( it == varPointers->end()) {
    // Do not place size information.  The Data Warehouse should not declare its current size until after the allocation is complete.
    // Further, no scheduler thread should attempt to determine an entry's size until the allocated flag has been marked as true.
    allVarPointersInfo vp;

    vp.varDB_index = -1;
    vp.var->device_ptr = nullptr;
    vp.var->atomicStatusInHostMemory = UNKNOWN;
    vp.var->atomicStatusInGpuMemory = UNALLOCATED;
    vp.var->host_contiguousArrayPtr = nullptr;
    vp.var->sizeOfDataType = 0;

    std::pair<std::map<labelPatchMatlLevel, allVarPointersInfo>::iterator, bool> ret
                   = varPointers->insert( std::map<labelPatchMatlLevel, allVarPointersInfo>::value_type( lpml, vp ) );
    if (!ret.second) {
      printf("ERROR:\nGPUDataWarehouse::putUnallocatedIfNotExists( ) Failure inserting into varPointers map.\n");
      varLock->unlock();
      exit(-1);
    }
    it = ret.first;
    if (gpu_stats.active()) {
      cerrLock.lock();
      {
        gpu_stats << UnifiedScheduler::myRankThread()
            << " GPUDataWarehouse::putUnallocatedIfNotExists( " << label << " ) - "
            << " Put an unallocated non-staging variable in the host-side varPointers map for label " << label
            << " patch " << patchID
            << " matl " << matlIndx
            << " level " << levelIndx
            << " on device " << d_device_id
            << " into GPUDW at " << std::hex << this << std::dec
            << " with description " << _internalName
            << std::endl;
      }
      cerrLock.unlock();
    }

  }

  if (staging) {
    std::map<stagingVar, stagingVarInfo>::iterator staging_it;

    stagingVar sv;
    sv.device_offset = offset;
    sv.device_size = size;
    staging_it = it->second.var->stagingVars.find(sv);
    if (staging_it == it->second.var->stagingVars.end()){
      stagingVarInfo svi;
      svi.varDB_index = -1;
      svi.device_ptr = nullptr;
      svi.host_contiguousArrayPtr = nullptr;
      svi.atomicStatusInHostMemory = UNKNOWN;
      svi.atomicStatusInGpuMemory = UNALLOCATED;

      std::pair<stagingVar, stagingVarInfo> p = std::make_pair( sv, svi );

      it->second.var->stagingVars.insert( p );

      if (gpu_stats.active()) {
        cerrLock.lock();
        {
          gpu_stats << UnifiedScheduler::myRankThread()
              << " GPUDataWarehouse::putUnallocatedIfNotExists( " << label << " ) - "
              << " Put an unallocated staging variable in the host-side varPointers map for label " << label
              << " patch " << patchID
              << " matl " << matlIndx
              << " level " << levelIndx
              << " offset (" << offset.x << ", " << offset.y << ", " << offset.z << ")"
              << " size (" << size.x << ", " << size.y << ", " << size.z << ")"
              << " on device " << d_device_id
              << " into GPUDW at " << std::hex << this << std::dec
              << " with description " << _internalName
              << std::endl;
        }
        cerrLock.unlock();
      }
    }
  }
  varLock->unlock();
}

//______________________________________________________________________
//
__host__ void
GPUDataWarehouse::allocateAndPut(GPUGridVariableBase &var, char const* label, int patchID, int matlIndx, int levelIndx, bool staging, int3 low, int3 high, size_t sizeOfDataType, GhostType gtype, int numGhostCells)
{

  // Allocate space on the GPU and declare a variable onto the GPU.

  // Check if it exists prior to allocating memory for it.
  // If it has already been allocated, just use that.
  // If it hasn't, this is lock free and the first thread to request allocating gets to allocate
  // If another thread sees that allocating is in process, it loops and waits until the allocation complete.

  bool allocationNeeded = false;
  int3 size = make_int3(high.x-low.x, high.y-low.y, high.z-low.z);
  int3 offset = low;
  if (gpu_stats.active()) {
    cerrLock.lock();
    {
      gpu_stats << UnifiedScheduler::myRankThread() << " Calling putUnallocatedIfNotExists() for " << label
          << " patch " << patchID
          << " matl " << matlIndx
          << " level " << levelIndx
          << " staging: " << std::boolalpha << staging
          << " with offset (" << offset.x << ", " << offset.y << ", " << offset.z << ")"
          << " and size (" << size.x << ", " << size.y << ", " << size.z << ")"
          << " on device " << d_device_id
          << " into GPUDW at " << std::hex << this << std::dec
          << " with description " << _internalName << std::endl;
    }
    cerrLock.unlock();
  }
  // This variable may not yet exist.  But we want to declare we're allocating it.  So ensure there is an entry.
  putUnallocatedIfNotExists(label, patchID, matlIndx, levelIndx, staging, offset, size);

  varLock->lock();

  labelPatchMatlLevel lpml(label, patchID, matlIndx, levelIndx);
  std::map<labelPatchMatlLevel, allVarPointersInfo>::iterator it = varPointers->find(lpml);
  std::map<stagingVar, stagingVarInfo>::iterator staging_it;

  if (staging) {
    stagingVar sv;
    sv.device_offset = offset;
    sv.device_size = size;
    staging_it = it->second.var->stagingVars.find(sv);
  }

  varLock->unlock();

  // Locking not needed from here on in this method.  STL maps ensure that iterators point to correct values
  // even if other threads add nodes.  We just can't remove values, but that shouldn't ever happen.

  // This prepares the var with the offset and size.  Any possible allocation will come later.
  // If it needs to go into the database, that will also come later
  void* addr = nullptr;
  var.setArray3(offset, size, addr);

  // Now see if we allocate the variable or use a previous existing allocation.
  if (staging == false) {

    // See if someone has stated they are allocating it
    allocationNeeded = compareAndSwapAllocating(it->second.var->atomicStatusInGpuMemory);
    if (gpu_stats.active()) {
      cerrLock.lock();
      {
        gpu_stats << UnifiedScheduler::myRankThread()
           << " GPUDataWarehouse::allocateAndPut( " << label << " ) - "
           << " allocationNeeded is " << std::boolalpha << allocationNeeded
           << " for label " << label
           << " patch " << patchID
           << " matl " << matlIndx
           << " level " << levelIndx
           << " with offset (" << offset.x << ", " << offset.y << ", " << offset.z << ")"
           << " and size (" << size.x << ", " << size.y << ", " << size.z << ")"
           << " with status codes " << getDisplayableStatusCodes(it->second.var->atomicStatusInGpuMemory)
           << std::endl;
      }
      cerrLock.unlock();
    }

    if (!allocationNeeded) {
      // Someone else is allocating it or it has already been allocated. Wait until they are done.
      bool allocated = false;
      while (!allocated) {
        allocated = checkAllocated(it->second.var->atomicStatusInGpuMemory);
      }

      // Sanity check to ensure we have correct size information.
      varLock->lock();
      it = varPointers->find(lpml);
      varLock->unlock();

      if (it->second.var->device_offset.x == low.x
          && it->second.var->device_offset.y == low.y
          && it->second.var->device_offset.z == low.z
          && it->second.var->device_size.x == size.x
          && it->second.var->device_size.y == size.y
          && it->second.var->device_size.z == size.z) {

         // Space for this var already exists.  Use that and return.
         if (gpu_stats.active()) {
           cerrLock.lock();
           {
             gpu_stats << UnifiedScheduler::myRankThread()
                << " GPUDataWarehouse::allocateAndPut( " << label << " ) - "
                << " This non-staging/regular variable already exists.  No need to allocate another.  GPUDW has a variable for label " << label
                << " patch " << patchID
                << " matl " << matlIndx
                << " level " << levelIndx
                << " with offset (" << offset.x << ", " << offset.y << ", " << offset.z << ")"
                << " and size (" << size.x << ", " << size.y << ", " << size.z << ")"
                << " on device " << d_device_id
                << " with data pointer " << it->second.var->device_ptr
                << " with status codes " << getDisplayableStatusCodes(it->second.var->atomicStatusInGpuMemory)
                << " into GPUDW at " << std::hex << this << std::dec
                << std::endl;
           }
           cerrLock.unlock();
         }

         // Have this var use the existing memory address.
         var.setArray3(it->second.var->device_offset, it->second.var->device_size, it->second.var->device_ptr);
      } else if (it->second.var->device_offset.x <= low.x
          && it->second.var->device_offset.y <= low.y
          && it->second.var->device_offset.z <= low.z
          && it->second.var->device_size.x >= size.x
          && it->second.var->device_size.y >= size.y
          && it->second.var->device_size.z >= size.z) {
        //It fits inside.  Just use it.
        if (gpu_stats.active()) {
          cerrLock.lock();
          {
            gpu_stats << UnifiedScheduler::myRankThread()
               << " GPUDataWarehouse::allocateAndPut( " << label << " ) - "
               << " This non-staging/regular variable fits inside another variable that already exists.  No need to allocate another.  GPUDW has a variable for label " << label
               << " patch " << patchID
               << " matl " << matlIndx
               << " level " << levelIndx
               << " with offset (" << offset.x << ", " << offset.y << ", " << offset.z << ")"
               << " and size (" << size.x << ", " << size.y << ", " << size.z << ")"
               << " on device " << d_device_id
               << " with data pointer " << it->second.var->device_ptr
               << " with status codes " << getDisplayableStatusCodes(it->second.var->atomicStatusInGpuMemory)
               << " into GPUDW at " << std::hex << this << std::dec
               << std::endl;
          }
          cerrLock.unlock();
        }

        var.setArray3(it->second.var->device_offset, it->second.var->device_size, it->second.var->device_ptr);
      } else {
        printf("ERROR:\nGPUDataWarehouse::allocateAndPut( %s )  Variable in database but of the wrong size.  This shouldn't ever happen. This needs low (%d, %d, %d) and size (%d, %d, %d), but in the database it is low (%d, %d, %d) and size (%d, %d, %d)\n",
            label, low.x, low.y, low.z, size.x, size.y, size.z,
            it->second.var->device_offset.x, it->second.var->device_offset.y, it->second.var->device_offset.z,
            it->second.var->device_size.x,   it->second.var->device_size.y,   it->second.var->device_size.z);
        exit(-1);
      }
    }
  } else {

    // it's a staging variable
    if (staging_it != it->second.var->stagingVars.end()) {

      // This variable exists in the database, no need to "put" it in again.
      // See if someone has stated they are allocating it
      allocationNeeded = compareAndSwapAllocating(staging_it->second.atomicStatusInGpuMemory);

      if (!allocationNeeded) {
        if (gpu_stats.active()) {
          cerrLock.lock();
          {
            gpu_stats << UnifiedScheduler::myRankThread()
                << " GPUDataWarehouse::allocateAndPut( " << label << " ) - "
                << " This staging variable already exists.  No need to allocate another.  For label " << label
                << " patch " << patchID
                << " matl " << matlIndx
                << " level " << levelIndx
                << " with offset (" << offset.x << ", " << offset.y << ", " << offset.z << ")"
                << " and size (" << size.x << ", " << size.y << ", " << size.z << ")"
                << " on device " << d_device_id
                << " with data pointer " << staging_it->second.device_ptr
                << " with status codes " << getDisplayableStatusCodes(staging_it->second.atomicStatusInGpuMemory)
                << " into GPUDW at " << std::hex << this << std::dec
                << std::endl;
          }
          cerrLock.unlock();
        }
        // We need the pointer.  We can't move on until we get the pointer.
        // Ensure that it has been allocated (just not allocating). Another thread may have been assigned to allocate it
        // but not completed that action.  If that's the case, wait until it's done so we can get the pointer.
        bool allocated = false;
        while (!allocated) {
          allocated = checkAllocated(staging_it->second.atomicStatusInGpuMemory);
        }
        //Have this var use the existing memory address.
        var.setArray3(offset, size, staging_it->second.device_ptr);
      }
    }
  }

  //Now allocate it
  if (allocationNeeded) {

    OnDemandDataWarehouse::uintahSetCudaDevice(d_device_id);

    unsigned int memSize = var.getMemSize();

    if (gpu_stats.active()) {
      cerrLock.lock();
      {
        gpu_stats << UnifiedScheduler::myRankThread()
           << " GPUDataWarehouse::allocateAndPut(), calling GPUMemoryPool::allocateCudaSpaceFromPool"
           << " for " << label
           << " patch " << patchID
           << " material " <<  matlIndx
           << " level " << levelIndx
           << " staging: " << std::boolalpha << staging
           << " with offset (" << offset.x << ", " << offset.y << ", " << offset.z << ")"
           << " and size (" << size.x << ", " << size.y << ", " << size.z << ")"
           << " at " << addr
           << " with status codes ";
        if (!staging) {
          gpu_stats << getDisplayableStatusCodes(it->second.var->atomicStatusInGpuMemory);
        } else {
          gpu_stats << getDisplayableStatusCodes(staging_it->second.atomicStatusInGpuMemory);
        }
        gpu_stats << " on device " << d_device_id
           << " into GPUDW at " << std::hex << this << std::dec << std::endl;
      }
      cerrLock.unlock();
    }

    addr = GPUMemoryPool::allocateCudaSpaceFromPool(d_device_id, memSize);

    // Also update the var object itself
    var.setArray3(offset, size, addr);

    // Put all remaining information about the variable into the the database.
    put(var, sizeOfDataType, label, patchID, matlIndx, levelIndx, staging, gtype, numGhostCells);

    // Now that we have the pointer and that it has been inserted into the database,
    // Update the status from allocating to allocated
    if (!staging) {
      compareAndSwapAllocate(it->second.var->atomicStatusInGpuMemory);
    } else {
      compareAndSwapAllocate(staging_it->second.atomicStatusInGpuMemory);
    }
    if (gpu_stats.active()) {
      cerrLock.lock();
      {
        gpu_stats << UnifiedScheduler::myRankThread()
           << " GPUDataWarehouse::allocateAndPut(), complete"
           << " for " << label
           << " patch " << patchID
           << " material " <<  matlIndx
           << " level " << levelIndx
           << " staging: " << std::boolalpha << staging
           << " with offset (" << offset.x << ", " << offset.y << ", " << offset.z << ")"
           << " and size (" << size.x << ", " << size.y << ", " << size.z << ")"
           << " at " << addr
           << " with status codes ";
        if (!staging) {
          gpu_stats << getDisplayableStatusCodes(it->second.var->atomicStatusInGpuMemory);
        } else {
          gpu_stats << getDisplayableStatusCodes(staging_it->second.atomicStatusInGpuMemory);
        }
        gpu_stats << " on device " << d_device_id
           << " into GPUDW at " << std::hex << this << std::dec << std::endl;
      }
      cerrLock.unlock();
    }
  }
}

//______________________________________________________________________
// This method is meant to take an entry from the host side DW and copy it  into
// the task datawarehouse whose job is to  eventually live GPU side.
__host__  void
GPUDataWarehouse::copyItemIntoTaskDW(GPUDataWarehouse *hostSideGPUDW, char const* label,
                                       int patchID, int matlIndx, int levelIndx, bool staging,
                                       int3 offset, int3 size) {


  if (d_device_copy == nullptr) {
    // sanity check
    printf("ERROR:\nGPUDataWarehouse::copyItemIntoTaskDW() - This method should only be called from a task data warehouse.\n");
    exit(-1);
  }

  varLock->lock();
  if (d_numVarDBItems==MAX_VARDB_ITEMS) {
    printf("ERROR:  Out of GPUDataWarehouse space");
    varLock->unlock();
    exit(-1);
  }
  varLock->unlock();


  labelPatchMatlLevel lpml(label, patchID, matlIndx, levelIndx);
  stagingVar sv;
  sv.device_offset = offset;
  sv.device_size = size;

  // Get the iterator(s) from the host side GPUDW.
  hostSideGPUDW->varLock->lock();

  std::map<labelPatchMatlLevel, allVarPointersInfo>::iterator hostSideGPUDW_iter = hostSideGPUDW->varPointers->find(lpml);
  std::map<stagingVar, stagingVarInfo>::iterator hostSideGPUDW_staging_iter;
  if (staging) {
    hostSideGPUDW_staging_iter = hostSideGPUDW_iter->second.var->stagingVars.find(sv);
    if (hostSideGPUDW_staging_iter == hostSideGPUDW_iter->second.var->stagingVars.end()) {
      printf("ERROR:\nGPUDataWarehouse::copyItemIntoTaskDW() - No staging var was found for for %s patch %d material %d level %d offset (%d, %d, %d) size (%d, %d, %d) in the DW located at %p\n", label, patchID, matlIndx, levelIndx, offset.x, offset.y, offset.z, size.x, size.y, size.z, hostSideGPUDW);
      varLock->unlock();
      exit(-1);
    }
  }

  hostSideGPUDW->varLock->unlock();

  varLock->lock();

  std::map<labelPatchMatlLevel, allVarPointersInfo>::iterator iter = varPointers->find(lpml);
  //sanity check
  if (iter != varPointers->end() && !staging) {
    printf("ERROR:\nGPUDataWarehouse::copyItemIntoTaskDW() - This task datawarehouse already had an entry for %s patch %d material %d level %d\n", label, patchID, matlIndx, levelIndx);
    varLock->unlock();
    exit(-1);
  }


  // If it's staging, there should already be a non-staging var in the host-side GPUDW (even if it's just a placeholder)

  // Inserting into this task DW, it is a requirement that non-staging variables get inserted first
  // then any staging variables can come in later.  This won't handle any scenario where a staging variable is requested
  // into the task DW without a non-staging variable already existing here.

  //TODO: Replace with an atomic counter.
  int d_varDB_index=d_numVarDBItems;
  d_numVarDBItems++;

  int i = d_varDB_index;

  if (!staging) {

    // Create a new allVarPointersInfo object, copying over the offset.
    allVarPointersInfo vp;
    vp.device_offset = hostSideGPUDW_iter->second.device_offset;

    // Give it a d_varDB index
    vp.varDB_index = d_varDB_index;

    // insert it in
    varPointers->insert( std::map<labelPatchMatlLevel, allVarPointersInfo>::value_type( lpml, vp ) );

    strncpy(d_varDB[i].label, label, MAX_NAME_LENGTH);

    d_varDB[i].domainID = patchID;
    d_varDB[i].matlIndx = matlIndx;
    d_varDB[i].levelIndx  = levelIndx;
    d_varDB[i].sizeOfDataType = hostSideGPUDW_iter->second.var->sizeOfDataType;
    d_varDB[i].varItem.gtype = hostSideGPUDW_iter->second.var->gtype;
    d_varDB[i].varItem.numGhostCells = hostSideGPUDW_iter->second.var->numGhostCells;
    d_varDB[i].varItem.staging = staging;
    d_varDB[i].ghostItem.dest_varDB_index = -1; //Signify that this d_varDB item is NOT meta data to copy a ghost cell.
    d_varDB[i].var_offset = hostSideGPUDW_iter->second.var->device_offset;
    d_varDB[i].var_size = hostSideGPUDW_iter->second.var->device_size;
    d_varDB[i].var_ptr = hostSideGPUDW_iter->second.var->device_ptr;

  } else {

    if (iter == varPointers->end()) {
      // A staging item was requested but there's no regular variable for it to piggy back in.
      // So create an empty placeholder regular variable.

      // Create a new allVarPointersInfo object, copying over the offset.
      allVarPointersInfo vp;
      vp.device_offset = hostSideGPUDW_iter->second.device_offset;

      // Empty placeholders won't be placed in the d_varDB array.
      vp.varDB_index = -1;

      // insert it in
      std::pair<std::map<labelPatchMatlLevel, allVarPointersInfo>::iterator, bool> ret
                        = varPointers->insert( std::map<labelPatchMatlLevel, allVarPointersInfo>::value_type( lpml, vp ) );
      if (!ret.second) {
        printf("ERROR:\nGPUDataWarehouse::copyItemIntoTaskDW( ) Failure inserting into varPointers map.\n");
        varLock->unlock();
        exit(-1);
      }
      iter = ret.first;

    }

    //copy the item
    stagingVarInfo svi = hostSideGPUDW_staging_iter->second;

    //Give it a d_varDB index
    svi.varDB_index = d_varDB_index;

    //insert it in
    std::map<stagingVar, stagingVarInfo>::iterator staging_iter = iter->second.var->stagingVars.find(sv);
    if (staging_iter != iter->second.var->stagingVars.end()) {
      printf("ERROR:\nGPUDataWarehouse::copyItemIntoTaskDW( ) This staging var already exists in this task DW\n");
    }
    std::pair<stagingVar, stagingVarInfo> p = std::make_pair( sv, svi );
    iter->second.var->stagingVars.insert( p );

    strncpy(d_varDB[i].label, label, MAX_NAME_LENGTH);
    d_varDB[i].domainID = patchID;
    d_varDB[i].matlIndx = matlIndx;
    d_varDB[i].levelIndx  = levelIndx;
    d_varDB[i].sizeOfDataType = hostSideGPUDW_iter->second.var->sizeOfDataType;
    d_varDB[i].varItem.gtype = hostSideGPUDW_iter->second.var->gtype;
    d_varDB[i].varItem.numGhostCells = hostSideGPUDW_iter->second.var->numGhostCells;
    d_varDB[i].varItem.staging = staging;
    d_varDB[i].ghostItem.dest_varDB_index = -1; //Signify that this d_varDB item is NOT meta data to copy a ghost cell.
    d_varDB[i].var_offset = hostSideGPUDW_staging_iter->first.device_offset;
    d_varDB[i].var_size = hostSideGPUDW_staging_iter->first.device_size;
    d_varDB[i].var_ptr = hostSideGPUDW_staging_iter->second.device_ptr;

  }

  d_dirty=true;
  if (gpu_stats.active()) {
    cerrLock.lock();
    {
     gpu_stats << UnifiedScheduler::myRankThread()
         << " GPUDataWarehouse::copyItemIntoTaskDW( " << label << " ) - "
         << " Put into d_varDB at index " << i
         << " of max index " << d_maxdVarDBItems - 1
         << " label " << label
         << " patch " << d_varDB[i].domainID
         << " matl " << matlIndx
         << " level " << levelIndx
         << " staging: " << std::boolalpha << staging
         << " datatype size " <<d_varDB[i].sizeOfDataType
         << " into address " << d_varDB[i].var_ptr
         << " on device " << d_device_id
         << " into GPUDW at " << std::hex << this << std::dec
         << " size [" << d_varDB[i].var_size.x << ", " << d_varDB[i].var_size.y << ", " << d_varDB[i].var_size.z << "]"
         << " offset [" << d_varDB[i].var_offset.x << ", " << d_varDB[i].var_offset.y << ", " << d_varDB[i].var_offset.z << "]"
         << std::endl;
    }
    cerrLock.unlock();

  }
  varLock->unlock();
}

//______________________________________________________________________
//
__host__ void
GPUDataWarehouse::putContiguous(GPUGridVariableBase &var, const char* indexID, char const* label, int patchID, int matlIndx, int levelIndx, bool staging, int3 low, int3 high, size_t sizeOfDataType, GridVariableBase* gridVar, bool stageOnHost)
{
/*
#ifdef __CUDA_ARCH__
  //Should not put from device side as all memory allocation should be done on CPU side through CUDAMalloc()
#else

  varLock->lock();

  //first check if this patch/var/matl is in the process of loading in.
  labelPatchMatlLevel lpml(label, patchID, matlIndx, levelIndx);
  if (varPointers->find(lpml) != varPointers->end()) {
    //Space for this patch already exists.  Use that and return.
    if (d_debug){
      printf("GPUDataWarehouse::putContiguous( %s ). This gpudw database has a variable for label %s patch %d matl %d level %d staging %s on device %d.  Reusing it.\n",
          label, label, patchID, matlIndx, levelIndx, staging ? "true" : "false", d_device_id);

    }
    var.setArray3(varPointers->at(lpml).device_offset, varPointers->at(lpml).device_size, varPointers->at(lpml).device_ptr);
    varLock->unlock();
    return;
  }

  int3 size=make_int3(high.x-low.x, high.y-low.y, high.z-low.z);
  int3 offset=low;
  void* device_ptr=nullptr;
  var.setArray3(offset, size, device_ptr);
  allocateLock->lock();
  contiguousArrayInfo *ca = &(contiguousArrays->at(indexID));
  allocateLock->unlock();
  if ( (ca->allocatedDeviceMemory == nullptr
       || ca->sizeOfAllocatedMemory - ca->assignedOffset < var.getMemSize())
      && stageOnHost) {
    printf("ERROR: No room left on device to be assigned address space\n");
    if (ca->allocatedDeviceMemory != nullptr) {
      printf("There was %lu bytes allocated, %lu has been assigned, and %lu more bytes were attempted to be assigned for %s patch %d matl %d level %d staging %s\n",
          ca->sizeOfAllocatedMemory,
          ca->assignedOffset,
          var.getMemSize(), label, patchID, matlIndx, levelIndx, staging ? "true" : "false");
    }
    varLock->unlock();
    exit(-1);
  } else {


    //There is already pre-allocated contiguous memory chunks with room available on
    //both the device and the host.  Just assign pointers for both the device and host contiguous arrays.


    //This prepares the var with the offset and size.  The actual address will come next.

    void* host_contiguousArrayPtr = nullptr;

    int varMemSize = var.getMemSize();

    device_ptr = (void*)((uint8_t*)ca->allocatedDeviceMemory + ca->assignedOffset);
    var.setArray3(offset, size, device_ptr);
    host_contiguousArrayPtr = (void*)((uint8_t*)ca->allocatedHostMemory + ca->assignedOffset);

    //We ran into cuda misaligned errors previously when mixing different data types.  We suspect the ints at 4 bytes
    //were the issue.  So the engine previously computes buffer room for each variable as a multiple of UnifiedScheduler::bufferPadding.
    //So the contiguous array has been sized with extra padding.  (For example, if a var holds 12 ints, then it would be 48 bytes in
    //size.  But if UnifiedScheduler::bufferPadding = 32, then it should add 16 bytes for padding, for a total of 64 bytes).
    int memSizePlusPadding = ((UnifiedScheduler::bufferPadding - varMemSize % UnifiedScheduler::bufferPadding) % UnifiedScheduler::bufferPadding) + varMemSize;
    ca->assignedOffset += memSizePlusPadding;


    if (stageOnHost) {
      //Some GPU grid variable data doesn't need to be copied from the host
      //For example, computes vars are just uninitialized space.
      //Others grid vars need to be copied.  This copies the data into a contiguous
      //array on the host so that copyDataHostToDevice() can copy the contiguous
      //host array to the device.

      //Data listed as required.  Or compute data that was initialized as a copy of something else.
      ca->copiedOffset += memSizePlusPadding;

      memcpy(host_contiguousArrayPtr, gridVar->getBasePointer(), varMemSize);

    }
    varLock->unlock();

    put(var, sizeOfDataType, label, patchID, matlIndx, levelIndx, staging, None, 0, host_contiguousArrayPtr);
  }

#endif
*/
}

//______________________________________________________________________
//
__host__ void
GPUDataWarehouse::allocate(const char* indexID, size_t size)
{
/*
#ifdef __CUDA_ARCH__
  // Should not put from device side as all memory allocation should be done on CPU side through CUDAMalloc()
#else
  if (size == 0) {
    return;
  }

  //This method allocates one big chunk of memory so that little allocations do not have to occur for each grid variable.
  //This is needed because devices often have substantial overhead for each device malloc and device copy.  By putting it into one
  //chunk of memory, only one malloc and one copy to device should be needed.
  double *d_ptr = nullptr;
  double *h_ptr = nullptr;
  OnDemandDataWarehouse::uintahSetCudaDevice(d_device_id);

  printf("Allocated GPU buffer of size %lu \n", (unsigned long)size);

  CUDA_RT_SAFE_CALL(cudaMalloc(&d_ptr, size) );
  //printf("In allocate(), cuda malloc for size %ld at %p on device %d\n", size, d_ptr, d_device_id);


  if (d_debug) {
    printf("In allocate(), cudaMalloc for size %ld at %p on device %d\n", size, d_ptr, d_device_id);
  }
  //Now allocate that much also on the host. We want to do this because it's easier to pool up all the data on the host side
  //and then move it over to the device side later in one shot.  It also allows for one copy doing a device to host later.
  //h_ptr = new double[size];


  h_ptr = (double*)malloc(size);

  //Registering memory seems good in theory, but bad in practice for our purposes.
  //On the k20 device on beast.sci.utah.edu, this single register call was taking 0.1 seconds!
  //On my home GTX580 device, it was taking 0.015 seconds, better, but still substantial enough
  //we should avoid it for now. (If you want to use it, then also uncomment the cudaHostUnregister call in clear()).
  //cudaHostRegister(h_ptr, size, cudaHostRegisterPortable);

  contiguousArrayInfo ca(d_ptr, h_ptr, size);
  allocateLock->lock();
  contiguousArrays->insert( std::map<const char *, contiguousArrayInfo>::value_type( indexID, ca ) );
  //for (std::map<std::string, contiguousArrayInfo>::iterator it = contiguousArrays->begin(); it != contiguousArrays->end(); ++it)
  //  printf("%s\n", it->first.c_str());

  allocateLock->unlock();
#endif
*/
}

//______________________________________________________________________
//
__host__ void
GPUDataWarehouse::copyHostContiguousToHost(GPUGridVariableBase& device_var, GridVariableBase* host_var, char const* label, int patchID, int matlIndx, int levelIndx) {
/*
#ifdef __CUDA_ARCH__
  //Should not called from device side as all memory allocation should be done on CPU side through CUDAMalloc()
#else
  //see if this datawarehouse has anything for this patchGroupID.
  varLock->lock();
  labelPatchMatlLevel lpml(label, patchID, matlIndx, levelIndx);
  if (varPointers->find(lpml) != varPointers->end()) {
    allVarPointersInfo info = varPointers->at(lpml);

    device_var.setArray3(varPointers->at(lpml).device_offset, varPointers->at(lpml).device_offset, info.device_ptr);
    varLock->unlock();
   // size_t size = device_var.getMemSize();

    //TODO: Instead of doing a memcpy, I bet the original host grid variable could just have its pointers updated
    //to work with what we were sent back.  This would take some considerable work though to get all the details right
    //TODO: This needs to be a memcpy async
    memcpy(host_var->getBasePointer(), info.host_contiguousArrayPtr, device_var.getMemSize());

    //Since we've moved it back into the host, lets mark it as being used.
    //It's possible in the future there could be a scenario where we want to bring it
    //back to the host but still retain it in the GPU.  One scenario is
    //sending data to an output .ups file but not modifying it on the host.
    remove(label, patchID, matlIndx, levelIndx);

  } else {
    varLock->unlock();
    printf("ERROR: host copyHostContiguoustoHost unknown variable on GPUDataWarehouse");
    //for (std::map<labelPatchMatlLevel, allVarPointersInfo>::iterator it=varPointers->begin(); it!=varPointers->end(); ++it)
    //  printf("%s %d %d => %d \n", it->first.label, it->first.patchID, it->first.matlIndx, it->second.varDB_index);
    exit(-1);
  }
#endif
*/
}

//______________________________________________________________________
//
__host__ void
GPUDataWarehouse::put(GPUReductionVariableBase &var, size_t sizeOfDataType, char const* label, int patchID, int matlIndx, int levelIndx, void* host_ptr)
{

  varLock->lock();

  void* var_ptr;           // raw pointer to the memory
  var.getData(var_ptr);

  //See if it already exists.  Also see if we need to update this into d_varDB.
  labelPatchMatlLevel lpml(label, patchID, matlIndx, levelIndx);
  std::map<labelPatchMatlLevel, allVarPointersInfo>::iterator iter = varPointers->find(lpml);

  //sanity check
  if (iter == varPointers->end()) {
    printf("ERROR:\nGPUDataWarehouse::put( )  Can't use put() for a host-side GPU DW without it first existing in the internal database.\n");
    exit(-1);
  }

  iter->second.varDB_index = -1;
  iter->second.var->device_ptr = var_ptr;
  iter->second.var->sizeOfDataType = sizeOfDataType;
  iter->second.var->gtype = None;
  iter->second.var->numGhostCells = 0;
  iter->second.var->host_contiguousArrayPtr = host_ptr;
  iter->second.var->atomicStatusInHostMemory = UNKNOWN;
  int3 zeroValue;
  zeroValue.x = 0;
  zeroValue.y = 0;
  zeroValue.z = 0;
  iter->second.var->device_offset = zeroValue;
  iter->second.var->device_size = zeroValue;


  //previously set, do not set here
  //iter->second.var->atomicStatusInGpuMemory =

  if (gpu_stats.active()) {
    cerrLock.lock();
    {
      gpu_stats << UnifiedScheduler::myRankThread()
          << " GPUDataWarehouse::put( " << label << " ) - "
          << " Put a reduction variable in the host-side varPointers map for label " << label
          << " patch " << patchID
          << " matl " << matlIndx
          << " level " << levelIndx
          << " at device address " << var_ptr
          << " with datatype size " << iter->second.var->sizeOfDataType
          << " with status codes " << getDisplayableStatusCodes(iter->second.var->atomicStatusInGpuMemory)
          << " on device " << d_device_id
          << " into GPUDW at " << std::hex << this << std::dec
          << " with description " << _internalName
          << " current varPointers size is: " << varPointers->size()
          << std::endl;
    }
    cerrLock.unlock();
  }

  varLock->unlock();

}

//______________________________________________________________________
//
__host__ void
GPUDataWarehouse::put(GPUPerPatchBase& var, size_t sizeOfDataType, char const* label, int patchID, int matlIndx, int levelIndx, void* host_ptr)
{

  varLock->lock();
  void* var_ptr;           // raw pointer to the memory
  var.getData(var_ptr);

  //See if it already exists.  Also see if we need to update this into d_varDB.
  labelPatchMatlLevel lpml(label, patchID, matlIndx, levelIndx);
  std::map<labelPatchMatlLevel, allVarPointersInfo>::iterator iter = varPointers->find(lpml);

  //sanity check
  if (iter == varPointers->end()) {
    printf("ERROR:\nGPUDataWarehouse::put( )  Can't use put() for a host-side GPU DW without it first existing in the internal database for %s patch %d matl %d.\n", label, patchID, matlIndx);
    exit(-1);
  }

  iter->second.varDB_index = -1;
  iter->second.var->device_ptr = var_ptr;
  iter->second.var->sizeOfDataType = sizeOfDataType;
  iter->second.var->gtype = None;
  iter->second.var->numGhostCells = 0;
  iter->second.var->host_contiguousArrayPtr = host_ptr;
  iter->second.var->atomicStatusInHostMemory = UNKNOWN;
  int3 zeroValue;
  zeroValue.x = 0;
  zeroValue.y = 0;
  zeroValue.z = 0;
  iter->second.var->device_offset = zeroValue;
  iter->second.var->device_size = zeroValue;

  //previously set, do not set here
  //iter->second.atomicStatusInGputMemory =

  if (gpu_stats.active()) {
    cerrLock.lock();
    {
      gpu_stats << UnifiedScheduler::myRankThread()
          << " GPUDataWarehouse::put( " << label << " ) - "
          << " Put a patch variable in the host-side varPointers map for label " << label
          << " patch " << patchID
          << " matl " << matlIndx
          << " level " << levelIndx
          << " at device address " << var_ptr
          << " with datatype size " << iter->second.var->sizeOfDataType
          << " with status codes " << getDisplayableStatusCodes(iter->second.var->atomicStatusInGpuMemory)
          << " on device " << d_device_id
          << " into GPUDW at " << std::hex << this << std::dec
          << " with description " << _internalName
          << " current varPointers size is: " << varPointers->size()
          << std::endl;
    }
    cerrLock.unlock();
  }

  varLock->unlock();

}

//______________________________________________________________________
//
__host__ void
GPUDataWarehouse::allocateAndPut(GPUReductionVariableBase& var, char const* label, int patchID, int matlIndx, int levelIndx, size_t sizeOfDataType)
{

  //Allocate space on the GPU and declare a variable onto the GPU.
  //This method does NOT stage everything in a big array.

  //Check if it exists prior to allocating memory for it.
  //If it has already been allocated, just use that.
  //If it hasn't, this is lock free and the first thread to request allocating gets to allocate
  //If another thread sees that allocating is in process, it loops and waits until the allocation complete.

  bool allocationNeeded = false;
  int3 size = make_int3(0,0,0);
  int3 offset = make_int3(0,0,0);
  if (gpu_stats.active()) {
    cerrLock.lock();
    {
      gpu_stats << UnifiedScheduler::myRankThread() << " Calling putUnallocatedIfNotExists() for " << label
          << " patch " << patchID
          << " matl " << matlIndx
          << " level " << levelIndx
          << " on device " << d_device_id
          << " into GPUDW at " << std::hex << this << std::dec
          << " with description " << _internalName << std::endl;
    }
    cerrLock.unlock();
  }
  //This variable may not yet exist.  But we want to declare we're allocating it.  So ensure there is an entry.
  putUnallocatedIfNotExists(label, patchID, matlIndx, levelIndx, false, offset, size);

  varLock->lock();

  labelPatchMatlLevel lpml(label, patchID, matlIndx, levelIndx);
  std::map<labelPatchMatlLevel, allVarPointersInfo>::iterator it = varPointers->find(lpml);

  varLock->unlock();

  void* addr = nullptr;

  //Now see if we allocate the variable or use a previous existing allocation.
  //See if someone has stated they are allocating it
  allocationNeeded = compareAndSwapAllocating(it->second.var->atomicStatusInGpuMemory);
  if (!allocationNeeded) {
    //Someone else is allocating it or it has already been allocated.
     //Space for this var already exists.  Use that and return.
     if (gpu_stats.active()) {
       cerrLock.lock();
       {
         gpu_stats << UnifiedScheduler::myRankThread()
            << " GPUDataWarehouse::allocateAndPut( " << label << " ) - "
            << " This reduction variable already exists.  No need to allocate another.  GPUDW has a variable for label " << label
            << " patch " << patchID
            << " matl " << matlIndx
            << " level " << levelIndx
            << " on device " << d_device_id
            << " with data pointer " << it->second.var->device_ptr
            << " with status codes " << getDisplayableStatusCodes(it->second.var->atomicStatusInGpuMemory)
            << " into GPUDW at " << std::hex << this << std::dec
            << std::endl;
       }
       cerrLock.unlock();
     }

     //We need the pointer.  We can't move on until we get the pointer.
     //Ensure that it has been allocated (just not allocating). Another thread may have been assigned to allocate it
     //but not completed that action.  If that's the case, wait until it's done so we can get the pointer.
     bool allocated = false;
     while (!allocated) {
       allocated = checkAllocated(it->second.var->atomicStatusInGpuMemory);
       addr = it->second.var->device_ptr;
     }
     //Have this var use the existing memory address.
     var.setData(addr);
  } else {
    //We are the first task to request allocation.  Do it.
    OnDemandDataWarehouse::uintahSetCudaDevice(d_device_id);
    size_t memSize = var.getMemSize();

    if (gpu_stats.active()) {
      cerrLock.lock();
      {
        gpu_stats << UnifiedScheduler::myRankThread()
            << " GPUDataWarehouse::allocateAndPut(), calling GPUMemoryPool::allocateCudaSpaceFromPool"
            << " for reduction variable " << label
            << " patch " << patchID
            << " material " <<  matlIndx
            << " level " << levelIndx
            << " size " << var.getMemSize()
            << " at " << addr
            << " with status codes " << getDisplayableStatusCodes(it->second.var->atomicStatusInGpuMemory)
            << " on device " << d_device_id
            << " into GPUDW at " << std::hex << this << std::dec << std::endl;
      }
      cerrLock.unlock();
    }

    addr = GPUMemoryPool::allocateCudaSpaceFromPool(d_device_id, memSize);

    //Also update the var object itself
    var.setData(addr);

    //Put all remaining information about the variable into the the database.
    put(var, sizeOfDataType, label, patchID, matlIndx, levelIndx);

    //Now that the database knows of this and other threads can see the device pointer, update the status from allocating to allocated
    compareAndSwapAllocate(it->second.var->atomicStatusInGpuMemory);
  }

}

//______________________________________________________________________
//
__host__ void
GPUDataWarehouse::allocateAndPut(GPUPerPatchBase& var, char const* label, int patchID, int matlIndx, int levelIndx, size_t sizeOfDataType)
{

  //Allocate space on the GPU and declare a variable onto the GPU.
  //This method does NOT stage everything in a big array.

  //Check if it exists prior to allocating memory for it.
  //If it has already been allocated, just use that.
  //If it hasn't, this is lock free and the first thread to request allocating gets to allocate
  //If another thread sees that allocating is in process, it loops and waits until the allocation complete.

  bool allocationNeeded = false;
  int3 size = make_int3(0,0,0);
  int3 offset = make_int3(0,0,0);
  if (gpu_stats.active()) {
    cerrLock.lock();
    {
      gpu_stats << UnifiedScheduler::myRankThread() << " Calling putUnallocatedIfNotExists() for " << label
          << " patch " << patchID
          << " matl " << matlIndx
          << " level " << levelIndx
          << " on device " << d_device_id
          << " into GPUDW at " << std::hex << this << std::dec
          << " with description " << _internalName << std::endl;
    }
    cerrLock.unlock();
  }
  //This variable may not yet exist.  But we want to declare we're allocating it.  So ensure there is an entry.
  putUnallocatedIfNotExists(label, patchID, matlIndx, levelIndx, false, offset, size);

  varLock->lock();

  labelPatchMatlLevel lpml(label, patchID, matlIndx, levelIndx);
  std::map<labelPatchMatlLevel, allVarPointersInfo>::iterator it = varPointers->find(lpml);

  varLock->unlock();

  void* addr = nullptr;

  //Now see if we allocate the variable or use a previous existing allocation.

  //See if someone has stated they are allocating it
  allocationNeeded = compareAndSwapAllocating(it->second.var->atomicStatusInGpuMemory);
  if (!allocationNeeded) {
    //Someone else is allocating it or it has already been allocated.
     //Space for this var already exists.  Use that and return.
     if (gpu_stats.active()) {
       cerrLock.lock();
       {
         gpu_stats << UnifiedScheduler::myRankThread()
            << " GPUDataWarehouse::allocateAndPut( " << label << " ) - "
            << " This patch variable already exists.  No need to allocate another.  GPUDW has a variable for label " << label
            << " patch " << patchID
            << " matl " << matlIndx
            << " level " << levelIndx
            << " on device " << d_device_id
            << " with data pointer " << it->second.var->device_ptr
            << " with status codes " << getDisplayableStatusCodes(it->second.var->atomicStatusInGpuMemory)
            << " into GPUDW at " << std::hex << this << std::dec
            << std::endl;
       }
       cerrLock.unlock();
     }
     //We need the pointer.  We can't move on until we get the pointer.
     //Ensure that it has been allocated (just not allocating). Another thread may have been assigned to allocate it
     //but not completed that action.  If that's the case, wait until it's done so we can get the pointer.
     bool allocated = false;
     while (!allocated) {
       allocated = checkAllocated(it->second.var->atomicStatusInGpuMemory);
       addr = it->second.var->device_ptr;
     }
     //Have this var use the existing memory address.
     var.setData(addr);
  } else {
    //We are the first task to request allocation.  Do it.
    OnDemandDataWarehouse::uintahSetCudaDevice(d_device_id);
    size_t memSize = var.getMemSize();

    if (gpu_stats.active()) {
      cerrLock.lock();
      {
            gpu_stats << UnifiedScheduler::myRankThread()
            << " GPUDataWarehouse::allocateAndPut(), calling GPUMemoryPool::allocateCudaSpaceFromPool"
            << " for PerPatch variable " << label
            << " patch " << patchID
            << " material " <<  matlIndx
            << " level " << levelIndx
            << " size " << var.getMemSize()
            << " at " << addr
            << " with status codes " << getDisplayableStatusCodes(it->second.var->atomicStatusInGpuMemory)
            << " on device " << d_device_id
            << " into GPUDW at " << std::hex << this << std::dec << std::endl;
      }
      cerrLock.unlock();
    }

    addr = GPUMemoryPool::allocateCudaSpaceFromPool(d_device_id, memSize);

    //Also update the var object itself
    var.setData(addr);

    //Put all remaining information about the variable into the the database.
    put(var, sizeOfDataType, label, patchID, matlIndx, levelIndx);
    //Now that the database knows of this and other threads can see the device pointer, update the status from allocating to allocated
    compareAndSwapAllocate(it->second.var->atomicStatusInGpuMemory);

  }
}

//______________________________________________________________________
//
__device__ GPUDataWarehouse::dataItem*
GPUDataWarehouse::getItem(char const* label, const int patchID, const int8_t matlIndx, const int8_t levelIndx)
{

  //This upcoming __syncthreads is needed.  With CUDA function calls are inlined.
  // If you don't have it this upcoming __syncthreads here's what I think can happen:

  // * The correct index was found by one of the threads.
  // * The last __syncthreads is called, all threads met up there.
  // * Some threads in the block then make a second "function" call and reset index to -1
  // * Meanwhile, those other threads were still in the first "function" call and hadn't
  //   yet processed if (index == -1).  They now run that line.  And see index is now -1.  That's bad.

  // So to prevent this scenario, we have one more __syncthreads listed immediately below.
  __syncthreads();  //sync before get



  short numThreads = blockDim.x * blockDim.y * blockDim.z;
  //int blockID = blockIdx.x + blockIdx.y * gridDim.x + gridDim.x * gridDim.y * blockIdx.z; //blockID on the grid
  int i = threadIdx.x +  blockDim.x * threadIdx.y + (blockDim.x * blockDim.y) * threadIdx.z;  //threadID in the block
  //int threadID = i;

  //if (d_debug && threadID == 0 && blockID == 0) {
  //  printf("device getting item \"%s\" from GPUDW %p", label, this);
  //  printf("size (%d vars)\n Available labels:", d_numVarDBItems);
  //}

  //Have every thread try to find the label/patchId/matlIndx is a match in
  //array.  This is a parallel approach so that instead of doing a simple
  //sequential search with one thread, we can let every thread search for it.  Only the
  //winning thread gets to write to shared data.

  __shared__ int index;
  index = -1;

  __syncthreads();  //sync before get, making sure everyone set index to -1

  while(i<d_numVarDBItems){
    short strmatch=0;
    char const *s1 = label; //reset s1 and s2 back to the start
    char const *s2 = &(d_varDB[i].label[0]);

    //a one-line strcmp.  This should keep branching down to a minimum.
    while (!(strmatch = *(unsigned char *) s1 - *(unsigned char *) s2) && *s1++ && *s2++);

    //only one thread will ever match this.
    //And nobody on the device side should ever access "staging" variables.
    if (strmatch == 0) {
        if (patchID ==-99999999                            //Only getLevel calls should hit this (note,
                && d_varDB[i].matlIndx == matlIndx
                && d_varDB[i].levelIndx == levelIndx
                && d_varDB[i].varItem.staging == false             /* we don't support staging/foregin vars for get() */
                && d_varDB[i].ghostItem.dest_varDB_index == -1) {  /*don't let ghost cell copy data mix in with normal variables for get() */
                index = i; //we found it.
        }
        else if(d_varDB[i].domainID == patchID
                && d_varDB[i].matlIndx == matlIndx
                /*&& d_varDB[i].levelIndx == levelIndx*/  //No need for level lookups, label + patchID + matl is a unique tuple.
                && d_varDB[i].varItem.staging == false
                && d_varDB[i].ghostItem.dest_varDB_index == -1) {
                index = i; //we found it.
      //printf("I'm thread %d In DW at %p, We found it for var %s patch %d matl %d level %d.  d_varDB has it at index %d var %s patch %d at its item address %p with var pointer %p\n",
      //              threadID, this, label, patchID, matlIndx, levelIndx, index, &(d_varDB[index].label[0]), d_varDB[index].domainID, &d_varDB[index], d_varDB[index].var_ptr);

        }
    }
    i = i + numThreads; //Since every thread is involved in searching for the string, have this thread loop to the next possible item to check for.
  }

  //sync before return;
  __syncthreads();
  if (index == -1) {
    printf("ERROR:\nGPUDataWarehouse::getItem() didn't find anything for %s patch %d matl %d\n", label, patchID, matlIndx);
    return nullptr;
  }
  return &d_varDB[index];

}

//______________________________________________________________________
//
__host__ bool
GPUDataWarehouse::remove(char const* label, int patchID, int matlIndx, int levelIndx)
{

  /*
  //This is more of a stub.  Remove hasn't been needed up until yet.  If removing is needed, it
  //would likely be best to deallocate things but leave an entry in the collection.
  bool retVal = false;
  labelPatchMatlLevel lpml(label, patchID, matlIndx, levelIndx);
  varLock->lock();

  if (varPointers->find(lpml) != varPointers->end()) {
    int i = varPointers->at(lpml).varDB_index;
    d_varDB[i].label[0] = '\0'; //leave a hole in the flat array, not deleted.
    varPointers->erase(lpml);  //TODO: GPU Memory leak?
    retVal = true;
    d_dirty=true;
  }
  if (d_debug){
    printf("GPUDataWarehouse::remove( %s ). Removed a variable for label %s patch %d matl %d level %d \n",
        label, label, patchID, matlIndx, levelIndx);
  }
  varLock->unlock();
  return retVal;
  */
  return false;
}

//______________________________________________________________________
//
__host__ void
GPUDataWarehouse::init(int id, std::string internalName)
{

  d_device_id = id;
  //this->_internalName = new std::string(internalName);
  strncpy(_internalName, internalName.c_str(), sizeof(_internalName));
  objectSizeInBytes = 0;
  d_maxdVarDBItems = 0;
  //this->placementNewBuffer = placementNewBuffer;

  allocateLock     = new Uintah::MasterLock{};
  varLock          = new Uintah::MasterLock{};
  varPointers      = new std::map<labelPatchMatlLevel, allVarPointersInfo>;
  contiguousArrays = new std::map<std::string, contiguousArrayInfo>;

  //other data members are initialized in the constructor
  d_numVarDBItems = 0;
  d_numMaterials = 0;
  d_debug = false;
  //d_numGhostCells = 0;
  d_device_copy = nullptr;
  d_dirty = true;
  objectSizeInBytes = 0;
  //resetdVarDB();
  numGhostCellCopiesNeeded = 0;

}

//______________________________________________________________________
//
__host__ void
GPUDataWarehouse::cleanup()
{
  delete allocateLock;
  delete varLock;
  delete varPointers;
  delete contiguousArrays;
}

//______________________________________________________________________
//
__host__ void
GPUDataWarehouse::init_device(size_t objectSizeInBytes, unsigned int d_maxdVarDBItems)
{
  this->objectSizeInBytes = objectSizeInBytes;
  this->d_maxdVarDBItems = d_maxdVarDBItems;
  OnDemandDataWarehouse::uintahSetCudaDevice( d_device_id );
  void* temp = nullptr;
  //CUDA_RT_SAFE_CALL(cudaMalloc(&temp, objectSizeInBytes));
  temp = GPUMemoryPool::allocateCudaSpaceFromPool(d_device_id, objectSizeInBytes);
  if (gpu_stats.active()) {
    cerrLock.lock();
    {
     gpu_stats << UnifiedScheduler::myRankThread()
         << " GPUDataWarehouse::init_device() -"
         << " requested GPU space from GPUMemoryPool::allocateCudaSpaceFromPool for Task DW of size " << objectSizeInBytes
         << " bytes at " << temp
         << " on device " << d_device_id
         << " the host GPUDW is at " << this
         << std::endl;
    }
    cerrLock.unlock();
  }
  d_device_copy = (GPUDataWarehouse*)temp;
  //cudaHostRegister(this, sizeof(GPUDataWarehouse), cudaHostRegisterPortable);



  d_dirty = true;

}

//______________________________________________________________________
//
__host__ void
GPUDataWarehouse::syncto_device(void *cuda_stream)
{
  if (!d_device_copy) {
    printf("ERROR:\nGPUDataWarehouse::syncto_device()\nNo device copy\n");
    exit(-1);
  }
  varLock->lock();

  if (d_dirty){
    OnDemandDataWarehouse::uintahSetCudaDevice( d_device_id );
    //Even though this is in a writeLock state on the CPU, the nature of multiple threads
    //each with their own stream copying to a GPU means that one stream might seemingly go out
    //of order.  This is ok for two reasons. 1) Nothing should ever be *removed* from a gpu data warehouse
    //2) Therefore, it doesn't matter if streams go out of order, each thread will still ensure it copies
    //exactly what it needs.  Other streams may write additional data to the gpu data warehouse, but cpu
    //threads will only access their own data, not data copied in by other cpu threada via streams.

    //This approach does NOT require CUDA pinned memory.
    //unsigned int sizeToCopy = sizeof(GPUDataWarehouse);
    cudaStream_t* stream = (cudaStream_t*)(cuda_stream);

    if (gpu_stats.active()) {
      cerrLock.lock();
      {
        gpu_stats << UnifiedScheduler::myRankThread()
            << " GPUDataWarehouse::syncto_device() - cudaMemcpy -"
            << " sync GPUDW at " << d_device_copy
            << " with description " << _internalName
            << " to device " << d_device_id
            << " on stream " << stream
            << std::endl;
      }
      cerrLock.unlock();
    }
    CUDA_RT_SAFE_CALL (cudaMemcpyAsync( d_device_copy, this, objectSizeInBytes, cudaMemcpyHostToDevice, *stream));

    d_dirty=false;
  }

  varLock->unlock();

}

//______________________________________________________________________
//
__host__ void
GPUDataWarehouse::clear()
{

  OnDemandDataWarehouse::uintahSetCudaDevice( d_device_id );

  varLock->lock();
  std::map<labelPatchMatlLevel, allVarPointersInfo>::iterator varIter;
  for (varIter = varPointers->begin(); varIter != varPointers->end(); ++varIter) {
    // clear out all the staging vars, if any
    std::map<stagingVar, stagingVarInfo>::iterator stagingIter;
    for (stagingIter = varIter->second.var->stagingVars.begin(); stagingIter != varIter->second.var->stagingVars.end(); ++stagingIter) {
      if (compareAndSwapDeallocating(stagingIter->second.atomicStatusInGpuMemory)) {
        //The counter hit zero, so lets deallocate the var.
        if (gpu_stats.active()) {
          cerrLock.lock();
          {
            gpu_stats << UnifiedScheduler::myRankThread()
                << " GPUDataWarehouse::clear() -"
                << " calling GPUMemoryPool::freeCudaSpaceFromPool() for staging var for " << varIter->first.label
                << " at device ptr " <<  stagingIter->second.device_ptr
                << " on device " << d_device_id
                << std::endl;
          }
          cerrLock.unlock();
        }

        if (GPUMemoryPool::freeCudaSpaceFromPool(d_device_id, stagingIter->second.device_ptr) ) {
          stagingIter->second.device_ptr = nullptr;
          compareAndSwapDeallocate(stagingIter->second.atomicStatusInGpuMemory);
        } else {
          printf("ERROR:\nGPUDataWarehouse::clear(), for a staging variable, couldn't find in the GPU memory pool the space starting at address %p\n", stagingIter->second.device_ptr);
          varLock->unlock();
          exit(-1);
        }
      }
    }

    varIter->second.var->stagingVars.clear();

    // clear out the regular vars

    // See if it's a placeholder var for staging vars.  This happens if the non-staging var
    // had a device_ptr of nullptr, and it was only in the varPointers map to only hold staging vars
    if (compareAndSwapDeallocating(varIter->second.var->atomicStatusInGpuMemory)) {
      if (varIter->second.var->device_ptr) {

        if (gpu_stats.active()) {
          cerrLock.lock();
          {
            gpu_stats << UnifiedScheduler::myRankThread()
                << " GPUDataWarehouse::clear() -"
                << " calling GPUMemoryPool::freeCudaSpaceFromPool() for non-staging var for " << varIter->first.label
                << " at device ptr " <<  varIter->second.var->device_ptr
                << " on device " << d_device_id
                << std::endl;
          }
          cerrLock.unlock();
        }
        if (GPUMemoryPool::freeCudaSpaceFromPool(d_device_id, varIter->second.var->device_ptr)) {
          varIter->second.var->device_ptr = nullptr;
          compareAndSwapDeallocate(varIter->second.var->atomicStatusInGpuMemory);
        } else {
          printf("ERROR:\nGPUDataWarehouse::clear(), for a non-staging variable, couldn't find in the GPU memory pool the space starting at address %p\n", varIter->second.var->device_ptr);
          varLock->unlock();
          exit(-1);
        }
      }
    }
  }
  varPointers->clear();

  varLock->unlock();

  init(d_device_id, _internalName);

}

//______________________________________________________________________
//
__host__ void
GPUDataWarehouse::deleteSelfOnDevice()
{
  if ( d_device_copy ) {
    OnDemandDataWarehouse::uintahSetCudaDevice( d_device_id );
    if (gpu_stats.active()) {
      cerrLock.lock();
      {
        gpu_stats << UnifiedScheduler::myRankThread()
           << " GPUDataWarehouse::deleteSelfOnDevice - calling GPUMemoryPool::freeCudaSpaceFromPool for Task DW at " << std::hex
           << d_device_copy << " on device " << std::dec << d_device_id << std::endl;
      }
      cerrLock.unlock();
    }

    GPUMemoryPool::freeCudaSpaceFromPool(d_device_id, d_device_copy);

  }
}

//______________________________________________________________________
//
HOST_DEVICE void
GPUDataWarehouse::resetdVarDB()
{
#ifdef __CUDA_ARCH__
  //no meaning in device method
#else

  if (d_device_copy != nullptr) {
    //TODO: When TaskDWs are removed, this section shouldn't be needed as there won't be concurrency problems

    //This is designed to help stop tricky race scenarios.  One such scenario I encountered was as follows:
    //Thread A would call getItem() on the GPU, and look thruogh d_varDB for a matching label/patch/matl tuple
    //Thread B would have previously added a new item to the d_varDB, then called syncto_device.
    //Thread B would be partway through updating d_varDB on the GPU.  It would increase the number of items by one
    //And it would write the label.  But it wouldn't yet write the patch or matl part of the tuple. By coincidence
    //the old garbage data in the GPU would have exactly the patch and matl that matches thread A's query
    //For a very brief window, there would be 2 tuples matching that label/patch/matl pair in d_varDB because
    //thread B hasn't fully written in all of his data.
    //Thread A's getItem() would run exactly in this brief window, find the wrong match, and use the wrong
    //memory address, and the program would crash with an invalid address.
    //The answer is to initialize d_varDB to items that should never provide an accidental match.
    //This should also occur for all other arrays.

    //TODO: Should this be could be cleaned up to only reset as much as was used.
    for (int i = 0; i < MAX_VARDB_ITEMS; i++) {
      d_varDB[i].label[0] = '\0';
      d_varDB[i].domainID = -1;
      d_varDB[i].matlIndx = -1;
      //d_varDB[i].staging = false;
      d_varDB[i].var_ptr = nullptr;
      d_varDB[i].ghostItem.dest_varDB_index = -1;

    }
    for (int i = 0; i < MAX_LEVELDB_ITEMS; i++) {
      d_levelDB[i].label[0] = '\0';
      d_levelDB[i].domainID = -1;
      d_levelDB[i].matlIndx = -1;
      //d_varDB[i].staging = false;
      d_levelDB[i].var_ptr = nullptr;
    }
    for (int i = 0; i < MAX_MATERIALSDB_ITEMS; i++) {
      d_materialDB[i].simulationType[0] = '\0';
    }
  }
#endif
}

//______________________________________________________________________
//These material methods below needs more work.  They haven't been tested.
__host__ void
GPUDataWarehouse::putMaterials( std::vector< std::string > materials)
{


  varLock->lock();
  //see if a thread has already supplied this datawarehouse with the material data
  int numMaterials = materials.size();

  if (d_numMaterials != numMaterials) {
    //nobody has given us this material data yet, so lets add it in from the beginning.

    if (numMaterials > MAX_MATERIALSDB_ITEMS) {
      printf("ERROR: out of GPUDataWarehouse space for materials");
      exit(-1);
    }
    for (int i = 0; i < numMaterials; i++) {
      if (strcmp(materials.at(i).c_str(), "ideal_gas") == 0) {
        d_materialDB[i].material = IDEAL_GAS;
      } else {
        printf("ERROR:  This material has not yet been coded for GPU support\n.");
        exit(-1);
      }
    }
    d_numMaterials = numMaterials;

  }

  varLock->unlock();
}

//______________________________________________________________________
//
HOST_DEVICE int
GPUDataWarehouse::getNumMaterials() const
{
#ifdef __CUDA_ARCH__
  return d_numMaterials;
#else
  //I don't know if it makes sense to write this for the host side, when it already exists elsewhere host side.
  return -1;
#endif
}

//______________________________________________________________________
//
HOST_DEVICE materialType
GPUDataWarehouse::getMaterial(int i) const
{
#ifdef __CUDA_ARCH__
  if (i >= d_numMaterials) {
    printf("ERROR: Attempting to access material past bounds\n");
    assert(0);
  }
  return d_materialDB[i].material;
#else
  //I don't know if it makes sense to write this for the host side, when it already exists elsewhere host side.
  printf("getMaterial() is only implemented as a GPU function");
  return IDEAL_GAS; //returning something to prevent a compiler error

#endif
}

//______________________________________________________________________
//TODO: This is too slow.  It needs work.
__device__ void
GPUDataWarehouse::copyGpuGhostCellsToGpuVars() {

  //Copy all ghost cells from their source to their destination.
  //The ghost cells could either be only the data that needs to be copied,
  //or it could be on an edge of a bigger grid var.
  //I believe the x,y,z coordinates of everything should match.

  //This could probably be made more efficient by using only perhaps one block,
  //copying float 4s, and doing it with instruction level parallelism.
  int numThreads = blockDim.x*blockDim.y*blockDim.z;
  int blockID = blockIdx.x + blockIdx.y * gridDim.x + gridDim.x * gridDim.y * blockIdx.z; //blockID on the grid
  int threadID = threadIdx.x +  blockDim.x * threadIdx.y + (blockDim.x * blockDim.y) * threadIdx.z;  //threadID in the block
  int totalThreads = numThreads * gridDim.x * gridDim.y * gridDim.z;
  int assignedCellID;

  //go through every ghost cell var we need
  for (int i = 0; i < d_numVarDBItems; i++) {
   //if (threadID == 0) {
   //  if (d_varDB[i].ghostItem.dest_varDB_index != -1) {
   //    printf("d_varDB[%d].label is %s\n", i, d_varDB[d_varDB[i].ghostItem.dest_varDB_index].label, d_numVarDBItems);
   //  } else {
   //    printf("d_varDB[%d].label is %s\n", i, d_varDB[i].label, d_numVarDBItems);
   //  }
   //}
   //some things in d_varDB are meta data for simulation variables
   //other things in d_varDB are meta data for how to copy ghost cells.
   //Make sure we're only dealing with ghost cells here
   if(d_varDB[i].ghostItem.dest_varDB_index != -1) {
     assignedCellID = blockID * numThreads + threadID;
     int destIndex = d_varDB[i].ghostItem.dest_varDB_index;


     int3 ghostCellSize;
     ghostCellSize.x = d_varDB[i].ghostItem.sharedHighCoordinates.x - d_varDB[i].ghostItem.sharedLowCoordinates.x;
     ghostCellSize.y = d_varDB[i].ghostItem.sharedHighCoordinates.y - d_varDB[i].ghostItem.sharedLowCoordinates.y;
     ghostCellSize.z = d_varDB[i].ghostItem.sharedHighCoordinates.z - d_varDB[i].ghostItem.sharedLowCoordinates.z;

     //while there's still work to do (this assigned ID is still within the ghost cell)
     while (assignedCellID < ghostCellSize.x * ghostCellSize.y * ghostCellSize.z ) {
       int z = assignedCellID / (ghostCellSize.x * ghostCellSize.y);
       int temp = assignedCellID % (ghostCellSize.x * ghostCellSize.y);
       int y = temp / ghostCellSize.x;
       int x = temp % ghostCellSize.x;

       assignedCellID += totalThreads;

       //if we're in a valid x,y,z space for the variable.  (It's unlikely every cell will perfectly map onto every available thread.)
       if (x < ghostCellSize.x && y < ghostCellSize.y && z < ghostCellSize.z) {

         //offset them to their true array coordinates, not relative simulation cell coordinates
         //When using virtual addresses, the virtual offset is always applied to the source, but the destination is correct.
         int x_source_real = x + d_varDB[i].ghostItem.sharedLowCoordinates.x - d_varDB[i].ghostItem.virtualOffset.x - d_varDB[i].var_offset.x;
         int y_source_real = y + d_varDB[i].ghostItem.sharedLowCoordinates.y - d_varDB[i].ghostItem.virtualOffset.y - d_varDB[i].var_offset.y;
         int z_source_real = z + d_varDB[i].ghostItem.sharedLowCoordinates.z - d_varDB[i].ghostItem.virtualOffset.z - d_varDB[i].var_offset.z;
         //count over array slots.
         int sourceOffset = x_source_real + d_varDB[i].var_size.x * (y_source_real  + z_source_real * d_varDB[i].var_size.y);

         int x_dest_real = x + d_varDB[i].ghostItem.sharedLowCoordinates.x - d_varDB[destIndex].var_offset.x;
         int y_dest_real = y + d_varDB[i].ghostItem.sharedLowCoordinates.y - d_varDB[destIndex].var_offset.y;
         int z_dest_real = z + d_varDB[i].ghostItem.sharedLowCoordinates.z - d_varDB[destIndex].var_offset.z;


         int destOffset = x_dest_real + d_varDB[destIndex].var_size.x * (y_dest_real + z_dest_real * d_varDB[destIndex].var_size.y);

<<<<<<< HEAD
         //if (threadID == 0) {
//            printf("Going to copy, between (%d, %d, %d) from offset %d to offset %d.  From starts at (%d, %d, %d) with size (%d, %d, %d) at index %d pointer %p.  To starts at (%d, %d, %d) with size (%d, %d, %d).\n",
//                d_varDB[i].ghostItem.sharedLowCoordinates.x,
//                d_varDB[i].ghostItem.sharedLowCoordinates.y,
//                d_varDB[i].ghostItem.sharedLowCoordinates.z,
//                sourceOffset,
//                destOffset,
//                d_varDB[i].var_offset.x, d_varDB[i].var_offset.y, d_varDB[i].var_offset.z,
//                d_varDB[i].var_size.x, d_varDB[i].var_size.y, d_varDB[i].var_size.z,
//                i,
//                d_varDB[i].var_ptr,
//                d_varDB[destIndex].var_offset.x, d_varDB[destIndex].var_offset.y, d_varDB[destIndex].var_offset.z,
//                d_varDB[destIndex].var_size.x, d_varDB[destIndex].var_size.y, d_varDB[destIndex].var_size.z);

          //}
=======
//         if (threadID == 0) {
//           printf("Going to copy, between (%d, %d, %d) from offset %d to offset %d.  From starts at (%d, %d, %d) with size (%d, %d, %d) at index %d pointer %p.  To starts at (%d, %d, %d) with size (%d, %d, %d).\n",
//                  d_varDB[i].ghostItem.sharedLowCoordinates.x,
//                  d_varDB[i].ghostItem.sharedLowCoordinates.y,
//                  d_varDB[i].ghostItem.sharedLowCoordinates.z,
//                  sourceOffset,
//                  destOffset,
//                  d_varDB[i].var_offset.x, d_varDB[i].var_offset.y, d_varDB[i].var_offset.z,
//                  d_varDB[i].var_size.x, d_varDB[i].var_size.y, d_varDB[i].var_size.z,
//                  i,
//                  d_varDB[i].var_ptr,
//                  d_varDB[destIndex].var_offset.x, d_varDB[destIndex].var_offset.y, d_varDB[destIndex].var_offset.z,
//                  d_varDB[destIndex].var_size.x, d_varDB[destIndex].var_size.y, d_varDB[destIndex].var_size.z);
//         }
>>>>>>> 0fa8bc44

         //copy all 8 bytes of a double in one shot
         if (d_varDB[i].sizeOfDataType == sizeof(double)) {
           *((double*)(d_varDB[destIndex].var_ptr) + destOffset) = *((double*)(d_varDB[i].var_ptr) + sourceOffset);

           //Note: Every now and then I've seen this printf statement get confused, a line will print with the wrong variables/offset variables...
<<<<<<< HEAD
//             printf("Thread %d - %s At (%d, %d, %d), real: (%d, %d, %d), copying within region between (%d, %d, %d) and (%d, %d, %d).  Source d_varDB index (%d, %d, %d) varSize (%d, %d, %d) virtualOffset(%d, %d, %d), varOffset(%d, %d, %d), sourceOffset %d actual pointer %p, value %e.   Dest d_varDB index %d ptr %p destOffset %d actual pointer. %p\n",
//                 threadID, d_varDB[destIndex].label, x, y, z, x_source_real, y_source_real, z_source_real,
//                 d_varDB[i].ghostItem.sharedLowCoordinates.x, d_varDB[i].ghostItem.sharedLowCoordinates.y, d_varDB[i].ghostItem.sharedLowCoordinates.z,
//                 d_varDB[i].ghostItem.sharedHighCoordinates.x, d_varDB[i].ghostItem.sharedHighCoordinates.y, d_varDB[i].ghostItem.sharedHighCoordinates.z,
//                 x + d_varDB[i].ghostItem.sharedLowCoordinates.x - d_varDB[i].ghostItem.virtualOffset.x,
//                 y + d_varDB[i].ghostItem.sharedLowCoordinates.y - d_varDB[i].ghostItem.virtualOffset.y,
//                 z + d_varDB[i].ghostItem.sharedLowCoordinates.z - d_varDB[i].ghostItem.virtualOffset.z,
//                 d_varDB[i].var_size.x, d_varDB[i].var_size.y, d_varDB[i].var_size.z,
//                 d_varDB[i].ghostItem.virtualOffset.x, d_varDB[i].ghostItem.virtualOffset.y, d_varDB[i].ghostItem.virtualOffset.z,
//                 d_varDB[i].var_offset.x, d_varDB[i].var_offset.y, d_varDB[i].var_offset.z,
//                 sourceOffset, (double*)(d_varDB[i].var_ptr) + sourceOffset, *((double*)(d_varDB[i].var_ptr) + sourceOffset),
//                 destIndex, d_varDB[destIndex].var_ptr,  destOffset, (double*)(d_varDB[destIndex].var_ptr) + destOffset);

=======
//           printf("Thread %d - %s At (%d, %d, %d), real: (%d, %d, %d), copying within region between (%d, %d, %d) and (%d, %d, %d).  Source d_varDB index (%d, %d, %d) varSize (%d, %d, %d) virtualOffset(%d, %d, %d), varOffset(%d, %d, %d), sourceOffset %d actual pointer %p, value %e.   Dest d_varDB index %d ptr %p destOffset %d actual pointer. %p\n",
//                  threadID, d_varDB[destIndex].label, x, y, z, x_source_real, y_source_real, z_source_real,
//                  d_varDB[i].ghostItem.sharedLowCoordinates.x, d_varDB[i].ghostItem.sharedLowCoordinates.y, d_varDB[i].ghostItem.sharedLowCoordinates.z,
//                  d_varDB[i].ghostItem.sharedHighCoordinates.x, d_varDB[i].ghostItem.sharedHighCoordinates.y, d_varDB[i].ghostItem.sharedHighCoordinates.z,
//                  x + d_varDB[i].ghostItem.sharedLowCoordinates.x - d_varDB[i].ghostItem.virtualOffset.x,
//                  y + d_varDB[i].ghostItem.sharedLowCoordinates.y - d_varDB[i].ghostItem.virtualOffset.y,
//                  z + d_varDB[i].ghostItem.sharedLowCoordinates.z - d_varDB[i].ghostItem.virtualOffset.z,
//                  d_varDB[i].var_size.x, d_varDB[i].var_size.y, d_varDB[i].var_size.z,
//                  d_varDB[i].ghostItem.virtualOffset.x, d_varDB[i].ghostItem.virtualOffset.y, d_varDB[i].ghostItem.virtualOffset.z,
//                  d_varDB[i].var_offset.x, d_varDB[i].var_offset.y, d_varDB[i].var_offset.z,
//                  sourceOffset, (double*)(d_varDB[i].var_ptr) + sourceOffset, *((double*)(d_varDB[i].var_ptr) + sourceOffset),
//                  destIndex, d_varDB[destIndex].var_ptr,  destOffset, (double*)(d_varDB[destIndex].var_ptr) + destOffset);
>>>>>>> 0fa8bc44
         }
         //or copy all 4 bytes of an int in one shot.
         else if (d_varDB[i].sizeOfDataType == sizeof(int)) {
          *(((int*)d_varDB[destIndex].var_ptr) + destOffset) = *((int*)(d_varDB[i].var_ptr) + sourceOffset);
         //Copy each byte until we've copied all for this data type.
         } else {

           for (int j = 0; j < d_varDB[i].sizeOfDataType; j++) {
             *(((char*)d_varDB[destIndex].var_ptr) + (destOffset * d_varDB[destIndex].sizeOfDataType + j))
                 = *(((char*)d_varDB[i].var_ptr) + (sourceOffset * d_varDB[i].sizeOfDataType + j));
           }
         }
       }
     }
   }
}
}

//______________________________________________________________________
//
 __global__ void copyGpuGhostCellsToGpuVarsKernel( GPUDataWarehouse *gpudw) {
   gpudw->copyGpuGhostCellsToGpuVars();
}

//______________________________________________________________________
//
 __host__ void
GPUDataWarehouse::copyGpuGhostCellsToGpuVarsInvoker(cudaStream_t* stream)
{
  //see if this GPU datawarehouse has ghost cells in it.
  if (numGhostCellCopiesNeeded > 0) {
    //call a kernel which gets the copy process started.
    OnDemandDataWarehouse::uintahSetCudaDevice(d_device_id);

#if 0               // compiler warnings
    const int BLOCKSIZE = 1;
    int xblocks = 32;
    int yblocks = 1;
    int zblocks = 1;
#endif

    dim3 dimBlock(32, 16, 1);
    dim3 dimGrid(1, 1, 1);  //Give each ghost copying kernel 32 * 16 = 512 threads to copy
                            //(32x32 was too much for a smaller laptop GPU and the Uintah build server in debug mode)
    if (gpu_stats.active()) {
     cerrLock.lock();
     {
       gpu_stats << UnifiedScheduler::myRankThread()
           << " GPUDataWarehouse::copyGpuGhostCellsToGpuVarsInvoker() - "
           << " Launching ghost cell copies kernel"
           << " on device " << d_device_id
           << " at GPUDW at " << std::hex << this << std::dec
           << " with description " << _internalName
           << std::endl;
     }
     cerrLock.unlock();
    }
    copyGpuGhostCellsToGpuVarsKernel<<< dimGrid, dimBlock, 0, *stream >>>(this->d_device_copy);
  }
}

//______________________________________________________________________
//
__host__ bool
GPUDataWarehouse::ghostCellCopiesNeeded()
{
  //see if this GPU datawarehouse has ghost cells in it.
  return (numGhostCellCopiesNeeded > 0);
}

//______________________________________________________________________
//
__host__ void
GPUDataWarehouse::putGhostCell(char const* label, int sourcePatchID, int destPatchID, int matlIndx, int levelIndx,
                               bool sourceStaging, bool destStaging,
                               int3 varOffset, int3 varSize,
                               int3 sharedLowCoordinates, int3 sharedHighCoordinates, int3 virtualOffset) {

  //Add information describing a ghost cell that needs to be copied internally from
  //one chunk of data to the destination.  This covers a GPU -> same GPU copy scenario.
  varLock->lock();
  unsigned int i = d_numVarDBItems;
  if (i > d_maxdVarDBItems) {
    printf("ERROR: GPUDataWarehouse::putGhostCell( %s ). Exceeded maximum d_varDB entries.  Index is %d and max items is %d\n", label, i, d_maxdVarDBItems);
    varLock->unlock();
    exit(-1);
  }
  int index = -1;
  d_numVarDBItems++;
  numGhostCellCopiesNeeded++;
  d_varDB[i].ghostItem.sharedLowCoordinates = sharedLowCoordinates;
  d_varDB[i].ghostItem.sharedHighCoordinates = sharedHighCoordinates;
  d_varDB[i].ghostItem.virtualOffset = virtualOffset;

  //look up the source index and the destination index for these.
  //it may be an entire variable (in which case staging is false)
  //or it may be a staging variable.
  labelPatchMatlLevel lpml_source(label, sourcePatchID, matlIndx, levelIndx);
  if (!sourceStaging) {
    if (varPointers->find(lpml_source) != varPointers->end()) {
      index = varPointers->at(lpml_source).varDB_index;
    }
  } else {
    //Find the variable that contains the region in which our ghost cells exist.
    //Usually the sharedLowCoordinates and sharedHighCoordinates correspond
    //exactly to the size of the staging variable.
    //(TODO ? But sometimes the ghost data is found within larger staging variable. Not sure if there is a use case for this yet)
    stagingVar sv;
    sv.device_offset = varOffset;
    sv.device_size = varSize;

    std::map<stagingVar, stagingVarInfo>::iterator staging_it = varPointers->at(lpml_source).var->stagingVars.find(sv);
    if (staging_it != varPointers->at(lpml_source).var->stagingVars.end()) {

      index = staging_it->second.varDB_index;

    } else {
      int nStageVars = varPointers->at(lpml_source).var->stagingVars.size();
      printf("ERROR: GPUDataWarehouse::putGhostCell( %s ). Number of staging vars for this var: %d, No staging variable found exactly matching all of the following: label %s patch %d matl %d level %d offset (%d, %d, %d) size (%d, %d, %d) on DW at %p.\n",
                    label, nStageVars, label, sourcePatchID, matlIndx, levelIndx,
                    sv.device_offset.x, sv.device_offset.y, sv.device_offset.z,
                    sv.device_size.x, sv.device_size.y, sv.device_size.z,
                    this);
      varLock->unlock();
      exit(-1);
    }
    //Find the d_varDB entry for this specific one.


  }

  if (index < 0) {
    printf("ERROR:\nGPUDataWarehouse::putGhostCell, label %s, source patch ID %d, matlIndx %d, levelIndex %d staging %s not found in GPU DW %p\n",
        label, sourcePatchID, matlIndx, levelIndx, sourceStaging ? "true" : "false", this);
    varLock->unlock();
    exit(-1);
  }

  d_varDB[i].var_offset = d_varDB[index].var_offset;
  d_varDB[i].var_size = d_varDB[index].var_size;
  d_varDB[i].var_ptr = d_varDB[index].var_ptr;
  d_varDB[i].sizeOfDataType = d_varDB[index].sizeOfDataType;
  if (gpu_stats.active()) {
   cerrLock.lock();
   {
     gpu_stats << UnifiedScheduler::myRankThread()
         << " GPUDataWarehouse::putGhostCell() - "
         << " Placed into d_varDB at index " << i << " of max index " << d_maxdVarDBItems - 1
         << " from patch " << sourcePatchID << " staging " << sourceStaging << " to patch " << destPatchID << " staging " << destStaging
         << " has shared coordinates (" << sharedLowCoordinates.x << ", " << sharedLowCoordinates.y << ", " << sharedLowCoordinates.z << "),"
         << " (" << sharedHighCoordinates.x << ", " << sharedHighCoordinates.y << ", " << sharedHighCoordinates.z << "), "
         << " from low/offset (" << d_varDB[i].var_offset.x << ", " << d_varDB[i].var_offset.y << ", " << d_varDB[i].var_offset.z << ") "
         << " size (" << d_varDB[i].var_size.x << ", " << d_varDB[i].var_size.y << ", " << d_varDB[i].var_size.z << ") "
         << " virtualOffset (" << d_varDB[i].ghostItem.virtualOffset.x << ", " << d_varDB[i].ghostItem.virtualOffset.y << ", " << d_varDB[i].ghostItem.virtualOffset.z << ") "
         << " datatype size " << d_varDB[i].sizeOfDataType
         << " on device " << d_device_id
         << " at GPUDW at " << std::hex << this<< std::dec
         << std::endl;
   }
   cerrLock.unlock();
  }


  // Find where we are sending the ghost cell data to
  labelPatchMatlLevel lpml_dest(label, destPatchID, matlIndx, levelIndx);
  std::map<labelPatchMatlLevel, allVarPointersInfo>::iterator it = varPointers->find(lpml_dest);
  if (it != varPointers->end()) {
    if (destStaging) {
      //TODO: Do the same thing as the source.
      //If the destination is staging, then the shared coordinates are also the ghost coordinates.
      stagingVar sv;
      sv.device_offset = sharedLowCoordinates;
      sv.device_size = make_int3(sharedHighCoordinates.x-sharedLowCoordinates.x,
                                 sharedHighCoordinates.y-sharedLowCoordinates.y,
                                 sharedHighCoordinates.z-sharedLowCoordinates.z);

      std::map<stagingVar, stagingVarInfo>::iterator staging_it = it->second.var->stagingVars.find(sv);
      if (staging_it != it->second.var->stagingVars.end()) {
        d_varDB[i].ghostItem.dest_varDB_index = staging_it->second.varDB_index;
      } else {
        printf("\nERROR:\nGPUDataWarehouse::putGhostCell() didn't find a staging variable from the device for offset (%d, %d, %d) and size (%d, %d, %d).\n",
            sharedLowCoordinates.x, sharedLowCoordinates.y, sharedLowCoordinates.z,
            sv.device_size.x, sv.device_size.y, sv.device_size.z);
        varLock->unlock();
        exit(-1);
      }

    } else {
      d_varDB[i].ghostItem.dest_varDB_index = it->second.varDB_index;
    }
  } else {
    printf("ERROR:\nGPUDataWarehouse::putGhostCell(), label: %s destination patch ID %d, matlIndx %d, levelIndex %d, staging %s not found in GPU DW variable database\n",
        label, destPatchID, matlIndx, levelIndx, destStaging ? "true" : "false");
    varLock->unlock();
    exit(-1);
  }

  d_dirty=true;
  varLock->unlock();
}

//______________________________________________________________________
//
__host__ void
GPUDataWarehouse::getSizes(int3& low, int3& high, int3& siz, GhostType& gtype, int& numGhostCells,
  char const* label, int patchID, int matlIndx, int levelIndx) {
  varLock->lock();
  labelPatchMatlLevel lpml(label, patchID, matlIndx, levelIndx);
  if (varPointers->find(lpml) != varPointers->end()) {
    allVarPointersInfo info = varPointers->at(lpml);
    low = info.device_offset;
    high.x = info.var->device_size.x + info.var->device_offset.x;
    high.y = info.var->device_size.y + info.var->device_offset.y;
    high.z = info.var->device_size.z + info.var->device_offset.z;
    siz = info.var->device_size;
    gtype = info.var->gtype;
    numGhostCells = info.var->numGhostCells;
  }
  varLock->unlock();

}
//______________________________________________________________________
//Deep copies (not shallow copies or moves) an entry from one data warehouse to another.
//(Note: A deep copy is a full copy of data from one variable's memory space to another variable's memory space
//A shallow copy is just a pointer copy and a ref counting
//A move is a true std::move() reseating.)
//RMCRT and Arches often keep a variable in the old data warehouse alive by copying it to the new data warehouse.
//It can't be a move (it may be needed to use data from the old and the new)
//It can't be a shallow copy (it may be needed to modify the new and also use the old)
//So it must be a deep copy.
//Both the source and destination variables must be in the GPU data warehouse,
//both must be listed as "allocated".  If these are not the case, the transferFrom doesn't proceed.
//Both must have the same variable sizes.  If this is not the case, the program will exit.
//If all above conditions are met, then it will do a device to device memcopy call.
//*Important*: For this to work, it needs a GPU stream.  GPU streams are stored per task, every Uintah task is assigned
//a possible stream to use.  To get the stream you have to request it from the detailedTask object.
//Normal CPU task callback functions do not have access to the detailedTask object, but it is possible to
//extend the callack function parameter list so that it does.  See UnifiedSchedulerTest::timeAdvanceUnified as an example.
//*Also important*: For this to work, the destination variable *MUST* be listed as a computes in the task that's
//calling transferFrom().  That allows for the computes data to have been preallocated ahead of time by the scheduler.
//Uintah's scheduler is fine if it is able to allocate the space, so that it can allow the task developer to write data
//into space it created.  If it was a computes, then this method can copy data into the computes memory, and
//when the task which called transferFrom is done, the scheduler will mark this computes variable as VALID.
//Note: A shallow copy method has been requested by the Arches team.  That hasn't been implemented yet.  It would require
//ref counting a variable, and perhaps some sanity checks to ensure a shallow copied variable is not called a computes and
//then later listed as a modifies.
__host__ bool
GPUDataWarehouse::transferFrom(cudaStream_t* stream, GPUGridVariableBase &var_source, GPUGridVariableBase &var_dest, GPUDataWarehouse * from, char const* label, int patchID, int matlIndx, int levelIndx){
  from->varLock->lock();
  this->varLock->lock();  //lock both data warehouses, no way to lock free this section,
                          //you could get the dining philosophers problem.
  labelPatchMatlLevel lpml(label, patchID, matlIndx, levelIndx);

  std::map<labelPatchMatlLevel, allVarPointersInfo>::iterator source_it = from->varPointers->find(lpml);
  std::map<labelPatchMatlLevel, allVarPointersInfo>::iterator dest_it   = this->varPointers->find(lpml);
  int proceed = true;
  if (source_it == from->varPointers->end()) {
    //It may just be there wasn't any requires in the GPU to begin with, so don't bother attempting to copy.
    //printf("GPU source not found\n");
    proceed = false;
  } else if (dest_it == this->varPointers->end()) {
    //It may just be there wasn't any computes in the GPU to begin with, so don't bother attempting to copy.
    //printf("GPU dest not found in DW at %p for variable %s patch %d matl %d level %d\n", this, label, patchID, matlIndx, levelIndx);
    proceed = false;
  } else if (((__sync_fetch_and_or(&(source_it->second.var->atomicStatusInGpuMemory), 0) & ALLOCATED) != ALLOCATED)){
    //It may just be there wasn't any computes in the GPU to begin with, so don't bother attempting to copy.
    //printf("GPU source not allocated for variable %s patch %d matl %d level %d, it has status codes %s\n",  label, patchID, matlIndx, levelIndx, getDisplayableStatusCodes(source_it->second.atomicStatusInGpuMemory).c_str());
    proceed = false;

    //Is this  a problem?  We know of this variable in the data warehouse, but we have no space for it.
    //printf("Error: GPUDataWarehouse::transferFrom() - No source variable device space found.  Cannot proceed with deep copy.  Exiting...\n");
    //exit(-1);
  } else if (((__sync_fetch_and_or(&(dest_it->second.var->atomicStatusInGpuMemory), 0) & ALLOCATED) != ALLOCATED)){
    //printf("GPU destination not allocated for variable %s patch %d matl %d level %d\n",  label, patchID, matlIndx, levelIndx);
    //It may just be there wasn't any computes in the GPU to begin with, so don't bother attempting to copy.
    proceed = false;

    //Is a problem?  We know of this variable in the data warehouse, but we have no space for it.
    //printf("Error: GPUDataWarehouse::transferFrom() - No destination variable device space found.  Cannot proceed with deep copy.  Exiting...\n");
    //exit(-1);
  }
  if (!proceed) {
    from->varLock->unlock();
    this->varLock->unlock();
    return false;
  }

  if (!(    source_it->second.var->device_offset.x == dest_it->second.var->device_offset.x
         && source_it->second.var->device_offset.y == dest_it->second.var->device_offset.y
         && source_it->second.var->device_offset.z == dest_it->second.var->device_offset.z
         && source_it->second.var->device_size.x   == dest_it->second.var->device_size.x
         && source_it->second.var->device_size.y   == dest_it->second.var->device_size.y
         && source_it->second.var->device_size.z   == dest_it->second.var->device_size.z    )) {

    printf("Error: GPUDataWarehouse::transferFrom() - The source and destination variables exists for variable %s patch %d matl %d level %d, but the sizes don't match.  Cannot proceed with deep copy.  Exiting...\n", label, patchID, matlIndx, levelIndx);
    printf("The source size is (%d, %d, %d) with offset (%d, %d, %d) and device size is (%d, %d, %d) with offset (%d, %d, %d)\n",
            source_it->second.var->device_size.x, source_it->second.var->device_size.y, source_it->second.var->device_size.z,
            source_it->second.var->device_offset.x, source_it->second.var->device_offset.y, source_it->second.var->device_offset.z,
            dest_it->second.var->device_size.x, dest_it->second.var->device_size.y, dest_it->second.var->device_size.z,
            dest_it->second.var->device_offset.x, dest_it->second.var->device_offset.y, dest_it->second.var->device_offset.z);

    from->varLock->unlock();
    this->varLock->unlock();
    exit(-1);

  } else if (!(source_it->second.var->device_ptr)) {
    //A couple more santiy checks, this may be overkill...
    printf("Error: GPUDataWarehouse::transferFrom() - No source variable pointer found for variable %s patch %d matl %d level %d\n", label, patchID, matlIndx, levelIndx);
    from->varLock->unlock();
    this->varLock->unlock();
    exit(-1);

  } else if (!(dest_it->second.var->device_ptr)) {
    printf("Error: GPUDataWarehouse::transferFrom() - No destination variable pointer found for variable %s patch %d matl %d level %d\n", label, patchID, matlIndx, levelIndx);
    from->varLock->unlock();
    this->varLock->unlock();
    exit(-1);

  } else if (!stream) {
    printf("ERROR: No stream associated with the detailed task.  Cannot proceed with deep copy.  Exiting...\n");
    printf("If you get this message, the fix is not that rough.  You need to change your CPU callback function to having the full set of parameters common for a GPU task.  If you do that, the engine should pick up the rest of the details.\n");
    from->varLock->unlock();
    this->varLock->unlock();
    exit(-1);
  }

  //We shouldn't need to allocate space on either the source or the datination.  The source should have been listed as a requires,
  //and the  destination should have been listed as a computes for the task.
  //And this solves a mess of problems, mainly deailing with when it is listed as allocated and when it's listed as valid.

  var_source.setArray3(source_it->second.var->device_offset, source_it->second.var->device_size, source_it->second.var->device_ptr);

  var_source.setArray3(dest_it->second.var->device_offset, dest_it->second.var->device_size, dest_it->second.var->device_ptr);

  cudaMemcpyAsync(dest_it->second.var->device_ptr, source_it->second.var->device_ptr,
      source_it->second.var->device_size.x * source_it->second.var->device_size.y * source_it->second.var->device_size.z * source_it->second.var->sizeOfDataType,
      cudaMemcpyDeviceToDevice, *stream);

  from->varLock->unlock();
  this->varLock->unlock();

  //Let the caller know we found and transferred something.
  return true;
}

//______________________________________________________________________
// Go through all staging vars for a var. See if they are all marked as valid.
__host__ bool
GPUDataWarehouse::areAllStagingVarsValid(char const* label, int patchID, int matlIndx, int levelIndx) {
  varLock->lock();
  labelPatchMatlLevel lpml(label, patchID, matlIndx, levelIndx);
  std::map<labelPatchMatlLevel, allVarPointersInfo>::iterator it = varPointers->find(lpml);
  if (it != varPointers->end()) {
    for (std::map<stagingVar, stagingVarInfo>::iterator staging_it = it->second.var->stagingVars.begin();
         staging_it != it->second.var->stagingVars.end();
         ++staging_it) {
     if (!checkValid(staging_it->second.atomicStatusInGpuMemory)) {
       varLock->unlock();
       if (gpu_stats.active()) {
         cerrLock.lock();
         {
           gpu_stats << UnifiedScheduler::myRankThread() << " GPUDataWarehouse::areAllStagingVarsValid() -"
               // Task: " << dtask->getName()
               << " Not all staging vars were ready for "
               << label << " patch " << patchID
               << " material " << matlIndx << " level " << levelIndx
               << " offset (" << staging_it->first.device_offset.x
               << ", " << staging_it->first.device_offset.y
               << ", " << staging_it->first.device_offset.z
               << ") and size (" << staging_it->first.device_size.x
               << ", " << staging_it->first.device_size.y
               << ", " << staging_it->first.device_size.z
               << ") with status codes " << getDisplayableStatusCodes(staging_it->second.atomicStatusInGpuMemory) << std::endl;
         }
         cerrLock.unlock();
       }
       return false;
     }
   }
  }
  varLock->unlock();
  return true;
}

//______________________________________________________________________
// Simply performs an atomic fetch on the status variable.
//typedef int atomicDataStatus;
//__host__ atomicDataStatus
//GPUDataWarehouse::getStatus(atomicDataStatus& status) {
//  return __sync_or_and_fetch(&(status), 0);
//}

//______________________________________________________________________
//
__host__ std::string
GPUDataWarehouse::getDisplayableStatusCodes(atomicDataStatus& status) {
  atomicDataStatus varStatus  = __sync_or_and_fetch(&status, 0);
  std::string retval = "";
  if (varStatus == 0) {
    retval += "Unallocated ";
  } else {
    if ((varStatus & ALLOCATING) == ALLOCATING) {
      retval += "Allocating ";
    }
    if ((varStatus & ALLOCATED) == ALLOCATED) {
      retval += "Allocated ";
    }
    if ((varStatus & COPYING_IN) == COPYING_IN) {
      retval += "Copying-in ";
    }
    if ((varStatus & VALID) == VALID) {
      retval += "Valid ";
    }
    if ((varStatus & AWAITING_GHOST_COPY) == AWAITING_GHOST_COPY) {
      retval += "Awaiting-ghost-copy ";
    }
    if ((varStatus & VALID_WITH_GHOSTS) == VALID_WITH_GHOSTS) {
      retval += "Valid-with-ghosts ";
    }
    if ((varStatus & DEALLOCATING) == DEALLOCATING) {
      retval += "Deallocating ";
    }
    if ((varStatus & FORMING_SUPERPATCH) == FORMING_SUPERPATCH) {
      retval += "Forming-superpatch ";
    }
    if ((varStatus & SUPERPATCH) == SUPERPATCH) {
      retval += "Superpatch ";
    }
    if ((varStatus & UNKNOWN) == UNKNOWN) {
      retval += "Unknown ";
    }
  }
  //trim whitespace
  retval.erase(std::find_if(retval.rbegin(), retval.rend(), std::not1(std::ptr_fun<int, int>(std::isspace))).base(), retval.end());
  return retval;
}

//______________________________________________________________________
//

__host__ void
GPUDataWarehouse::getStatusFlagsForVariableOnGPU(bool& correctSize, bool& allocating, bool& allocated, bool& copyingIn,
                               bool& validOnGPU, bool& gatheringGhostCells, bool& validWithGhostCellsOnGPU,
                               bool& deallocating, bool& formingSuperPatch, bool& superPatch,
                               char const* label, const int patchID, const int matlIndx, const int levelIndx,
                               const int3& offset, const int3& size) {
  varLock->lock();
  labelPatchMatlLevel lpml(label, patchID, matlIndx, levelIndx);

  if (varPointers->find(lpml) != varPointers->end()) {
    //check the sizes
    allVarPointersInfo vp = varPointers->at(lpml);
    int3 device_offset = vp.var->device_offset;
    int3 device_size = vp.var->device_size;
    //DS 12132019: GPU Resize fix. Changed condition == to <= (and >=). If device variable is greater than host, its ok. 
    correctSize = (device_offset.x <= offset.x && device_offset.y <= offset.y && device_offset.z <= offset.z
                   && device_size.x >= size.x && device_size.y >= size.y && device_size.z >= size.z);

    //get the value
    atomicDataStatus varStatus  = __sync_or_and_fetch(&(vp.var->atomicStatusInGpuMemory), 0);

    allocating               = ((varStatus & ALLOCATING) == ALLOCATING);
    allocated                = ((varStatus & ALLOCATED)  == ALLOCATED);
    copyingIn                = ((varStatus & COPYING_IN) == COPYING_IN);
    validOnGPU               = ((varStatus & VALID)      == VALID);
    gatheringGhostCells      = ((varStatus & AWAITING_GHOST_COPY) == AWAITING_GHOST_COPY);
    validWithGhostCellsOnGPU = ((varStatus & VALID_WITH_GHOSTS) == VALID_WITH_GHOSTS);
    deallocating             = ((varStatus & DEALLOCATING) == DEALLOCATING);
    formingSuperPatch        = ((varStatus & FORMING_SUPERPATCH) == FORMING_SUPERPATCH);
    superPatch               = ((varStatus & SUPERPATCH) == SUPERPATCH);

  } else {
    correctSize              = false;
    allocating               = false;
    allocated                = false;
    copyingIn                = false;
    validOnGPU               = false;
    gatheringGhostCells      = false;
    validWithGhostCellsOnGPU = false;
    formingSuperPatch        = false;
    superPatch               = false;
  }

  varLock->unlock();
}

//______________________________________________________________________
// returns false if something else already allocated space and we don't have to.
// returns true if we are the ones to allocate the space.
// performs operations with atomic compare and swaps
__host__ bool
GPUDataWarehouse::compareAndSwapAllocating(atomicDataStatus& status)
{

  bool allocating = false;

  while (!allocating) {

    //get the value
    atomicDataStatus oldVarStatus  = __sync_or_and_fetch(&status, 0);

    unsigned int refCounter = (oldVarStatus >> 16);

    //if it's allocated, return true
    if (refCounter >= 1 ) {
      //Something else already took care of it, and it has moved beyond the allocating state into something else.
      return false;
    } else if ((oldVarStatus & UNALLOCATED) != UNALLOCATED) {
      //Sanity check.  The ref counter was zero, but the variable isn't unallocated. We can't have this.
      printf("ERROR:\nGPUDataWarehouse::compareAndSwapAllocate( )  Something wrongly modified the atomic status while setting the allocated flag\n");
      exit(-1);

    } else {
      //Attempt to claim we'll allocate it.  If not go back into our loop and recheck
      short refCounter = 1;
      atomicDataStatus newVarStatus = (refCounter << 16) | (oldVarStatus & 0xFFFF);  //Place in the reference counter and save the right 16 bits.
      newVarStatus = newVarStatus | ALLOCATING;                                       //It's possible to preserve a flag, such as copying in ghost cells.
      allocating = __sync_bool_compare_and_swap(&status, oldVarStatus, newVarStatus);

    }
  }
  return true;
}

//______________________________________________________________________
// Sets the allocated flag on a variables atomicDataStatus
// This is called after an allocating process completes.  *Only* the thread that got a true from
// compareAndSwapAllocating() should immediately call this.
__host__ bool
GPUDataWarehouse::compareAndSwapAllocate(atomicDataStatus& status)
{

  bool allocated = false;

  //get the value
  atomicDataStatus oldVarStatus = __sync_or_and_fetch(&status, 0);
  if ((oldVarStatus & ALLOCATING) == 0) {
    //A sanity check
    printf("ERROR:\nGPUDataWarehouse::compareAndSwapAllocate( )  Can't allocate a status if it wasn't previously marked as allocating.\n");
    exit(-1);
  } else if  ((oldVarStatus & ALLOCATED) == ALLOCATED) {
    //A sanity check
    printf("ERROR:\nGPUDataWarehouse::compareAndSwapAllocate( )  Can't allocate a status if it's already allocated\n");
    exit(-1);
  }
  else {
    //Attempt to claim we'll allocate it.  Create what we want the status to look like
    //by turning off allocating and turning on allocated.
    //Note: No need to turn off UNALLOCATED, it's defined as all zero bits.
    //But the below is kept in just for readability's sake.
    atomicDataStatus newVarStatus = oldVarStatus & ~UNALLOCATED;
    newVarStatus = newVarStatus & ~ALLOCATING;
    newVarStatus = newVarStatus | ALLOCATED;

    //If we succeeded in our attempt to claim to allocate, this returns true.
    //If we failed, thats a real problem, and we crash the problem below.
    allocated = __sync_bool_compare_and_swap(&status, oldVarStatus, newVarStatus);
  }
  if (!allocated) {
    //Another sanity check
    printf("ERROR:\nGPUDataWarehouse::compareAndSwapAllocate( )  Something wrongly modified the atomic status while setting the allocated flag\n");
    exit(-1);
  }
  return allocated;
}

//______________________________________________________________________
// Simply determines if a variable has been marked as allocated.
__host__ bool
GPUDataWarehouse::checkAllocated(atomicDataStatus& status)
{

  return ((__sync_or_and_fetch(&status, 0) & ALLOCATED) == ALLOCATED);
}

//______________________________________________________________________
//
__host__ bool
GPUDataWarehouse::compareAndSwapDeallocating(atomicDataStatus& status)
{

  bool deallocating = false;

  while (!deallocating) {

    //get the value
    atomicDataStatus oldVarStatus  = __sync_or_and_fetch(&status, 0);

    unsigned int refCounter = (oldVarStatus >> 16);
    if (refCounter == 0
        || ((oldVarStatus & DEALLOCATING) == DEALLOCATING)
        || ((oldVarStatus & 0xFFFF) == UNALLOCATED)
        || ((oldVarStatus & UNKNOWN) == UNKNOWN)) {
      //There's nothing to deallocate, or something else already deallocated it or is deallocating it.
      //So this thread won't do it.
      return false;
    } else if (refCounter == 1) {
        //Ref counter is 1, we can deallocate it.
        //Leave the refCounter at 1.
        atomicDataStatus newVarStatus = (refCounter << 16) | (oldVarStatus & 0xFFFF);  //Place in the reference counter and save the right 16 bits.
        newVarStatus = newVarStatus | DEALLOCATING;  //Set it to deallocating so nobody else can attempt to use it
        bool successfulUpdate = __sync_bool_compare_and_swap(&status, oldVarStatus, newVarStatus);
        if (successfulUpdate) {
          //Need to deallocate, let the caller know it.
          deallocating = true;
        }
    } else  if (refCounter > 1) {
      //Something else is using this variable, don't deallocate, just decrement the counter
      refCounter--;
      atomicDataStatus newVarStatus = (refCounter << 16) | (oldVarStatus & 0xFFFF);
      bool successfulUpdate = __sync_bool_compare_and_swap(&status, oldVarStatus, newVarStatus);
      if (successfulUpdate) {
        //No need to deallocate, let the caller know it.
        return false;
      }
    } else {
      printf("ERROR:\nGPUDataWarehouse::compareAndSwapDeallocating( )  This variable's ref counter was 0, but its status said it was in use.  This shouldn't happen\n");
      exit(-1);
    }
  }
  return true;
}

//______________________________________________________________________
// Sets the allocated flag on a variables atomicDataStatus
// This is called after a deallocating process completes.  *Only* the thread that got a true from
//compareAndSwapDeallocating() should immediately call this.
__host__ bool
GPUDataWarehouse::compareAndSwapDeallocate(atomicDataStatus& status)
{

  bool allocated = false;

  //get the value
  atomicDataStatus oldVarStatus = __sync_or_and_fetch(&status, 0);
  unsigned int refCounter = (oldVarStatus >> 16);

  if ((oldVarStatus & DEALLOCATING) == 0) {
    //A sanity check
    printf("ERROR:\nGPUDataWarehouse::compareAndSwapDeallocate( )  Can't deallocate a status if it wasn't previously marked as deallocating.\n");
    exit(-1);
  } else if  ((oldVarStatus & 0xFFFF) == UNALLOCATED) {
    //A sanity check
    printf("ERROR:\nGPUDataWarehouse::compareAndSwapDeallocate( )  Can't deallocate a status if it's already deallocated\n");
    exit(-1);
  } else if (refCounter != 1) {
    //A sanity check
    printf("ERROR:\nGPUDataWarehouse::compareAndSwapDeallocate( )  Attemping to deallocate a variable but the ref counter isn't the required value of 1\n");
    exit(-1);
  } else {
    //Attempt to claim we'll deallocate it.  Create what we want the status to look like
    //by turning off all status flags (indicating unallocated), it should also zero out the reference counter.
    atomicDataStatus newVarStatus = UNALLOCATED;

    //If we succeeded in our attempt to claim to deallocate, this returns true.
    //If we failed, thats a real problem, and we crash the problem below.
    allocated = __sync_bool_compare_and_swap(&status, oldVarStatus, newVarStatus);
  }
  if (!allocated) {
    //Another sanity check
    printf("ERROR:\nGPUDataWarehouse::compareAndSwapDeallocate( )  Something wrongly modified the atomic status while trying set the status flags to unallocated\n");
    exit(-1);
  }
  return allocated;
}

//______________________________________________________________________
// Simply determines if a variable has been marked as valid.
__host__ bool
GPUDataWarehouse::checkValid(atomicDataStatus& status)
{

  return ((__sync_or_and_fetch(&status, 0) & VALID) == VALID);
}

//______________________________________________________________________
//
__host__ bool
GPUDataWarehouse::isAllocatedOnGPU(char const* label, int patchID, int matlIndx, int levelIndx)
{
  varLock->lock();
  labelPatchMatlLevel lpml(label, patchID, matlIndx, levelIndx);
  if (varPointers->find(lpml) != varPointers->end()) {
    bool retVal = ((__sync_fetch_and_or(&(varPointers->at(lpml).var->atomicStatusInGpuMemory), 0) & ALLOCATED) == ALLOCATED);
    varLock->unlock();
    return retVal;

  } else {
    varLock->unlock();
    return false;
  }
}

//______________________________________________________________________
//
__host__ bool
GPUDataWarehouse::isAllocatedOnGPU(char const* label, int patchID, int matlIndx, int levelIndx, int3 offset, int3 size)
{
  varLock->lock();
  labelPatchMatlLevel lpml(label, patchID, matlIndx, levelIndx);
  if (varPointers->find(lpml) != varPointers->end()) {
    //cout << "In isAllocatedOnGPU - For patchID " << patchID << " for the status is " << getDisplayableStatusCodes(varPointers->at(lpml).atomicStatusInGpuMemory) << endl;
    bool retVal = ((__sync_fetch_and_or(&(varPointers->at(lpml).var->atomicStatusInGpuMemory), 0) & ALLOCATED) == ALLOCATED);
    if (retVal) {
      //now check the sizes
      int3 device_offset = varPointers->at(lpml).var->device_offset;
      int3 device_size = varPointers->at(lpml).var->device_size;
      retVal = (device_offset.x == offset.x && device_offset.y == offset.y && device_offset.z == offset.z
                && device_size.x == size.x && device_size.y == size.y && device_size.z == size.z);
    }
    varLock->unlock();
    return retVal;

  } else {
    varLock->unlock();
    return false;
  }
}

//______________________________________________________________________
//
__host__ bool
GPUDataWarehouse::isValidOnGPU(char const* label, int patchID, int matlIndx, int levelIndx)
{
  varLock->lock();
  labelPatchMatlLevel lpml(label, patchID, matlIndx, levelIndx);
  if (varPointers->find(lpml) != varPointers->end()) {
    bool retVal = ((__sync_fetch_and_or(&(varPointers->at(lpml).var->atomicStatusInGpuMemory), 0) & VALID) == VALID);
    varLock->unlock();
    return retVal;

  } else {
    varLock->unlock();
    return false;
  }
}

//______________________________________________________________________
__host__ bool
GPUDataWarehouse::compareAndSwapSetValidOnGPU(char const* const label, const int patchID, const int matlIndx, const int levelIndx)
{
  varLock->lock();
  bool settingValid = false;
  while (!settingValid) {
    labelPatchMatlLevel lpml(label, patchID, matlIndx, levelIndx);
    std::map<labelPatchMatlLevel, allVarPointersInfo>::iterator it = varPointers->find(lpml);
    if (it != varPointers->end()) {
      atomicDataStatus *status = &(it->second.var->atomicStatusInGpuMemory);
      atomicDataStatus oldVarStatus  = __sync_or_and_fetch(status, 0);
      if ((oldVarStatus & VALID) == VALID) {
        //Something else already took care of it.  So this task won't manage it.
        varLock->unlock();
        return false;
      } else {
        //Attempt to claim we'll manage the ghost cells for this variable.  If the claim fails go back into our loop and recheck
        atomicDataStatus newVarStatus = oldVarStatus & ~COPYING_IN;
        newVarStatus = newVarStatus | VALID;
        settingValid = __sync_bool_compare_and_swap(status, oldVarStatus, newVarStatus);
      }
    } else {
      varLock->unlock();
      printf("ERROR\nGPUDataWarehouse::compareAndSwapSetValidOnGPU() - Unknown variable %s on GPUDataWarehouse\n", label);
      exit(-1);
    }
  }
  varLock->unlock();
  return true;
}

//______________________________________________________________________
__host__ bool
GPUDataWarehouse::compareAndSwapSetInvalidOnGPU(char const* const label, const int patchID, const int matlIndx, const int levelIndx)
{
  varLock->lock();
  bool settingValid = false;
  while (!settingValid) {
    labelPatchMatlLevel lpml(label, patchID, matlIndx, levelIndx);
    std::map<labelPatchMatlLevel, allVarPointersInfo>::iterator it = varPointers->find(lpml);
    if (it != varPointers->end()) {
      atomicDataStatus *status = &(it->second.var->atomicStatusInGpuMemory);
      atomicDataStatus oldVarStatus  = __sync_or_and_fetch(status, 0);
      //somehow COPYING_IN flag is not getting reset at some places while setting VALID (or getting set by mistake). Which causes race conditions and hangs
      //so reset COPYING_IN and VALID_WITH_GHOSTS flags here
      if ((oldVarStatus & VALID) != VALID && (oldVarStatus & COPYING_IN) != COPYING_IN && (oldVarStatus & VALID_WITH_GHOSTS) != VALID_WITH_GHOSTS ) {
        //Something else already took care of it.  So this task won't manage it.
        varLock->unlock();
        return false;
      } else {
        //Attempt to claim we'll manage the ghost cells for this variable.  If the claim fails go back into our loop and recheck
        atomicDataStatus newVarStatus = oldVarStatus & ~VALID;
        newVarStatus = newVarStatus & ~VALID_WITH_GHOSTS;
        newVarStatus = newVarStatus & ~COPYING_IN;
        settingValid = __sync_bool_compare_and_swap(status, oldVarStatus, newVarStatus);
        it->second.var->curGhostCells = -1;
      }
    } else {
    	varLock->unlock();
    	return false;
    }
  }
  varLock->unlock();
  return true;
}

//______________________________________________________________________
__host__ bool
GPUDataWarehouse::compareAndSwapSetValidOnGPUStaging(char const* label, int patchID, int matlIndx, int levelIndx, int3 offset, int3 size)
{
  varLock->lock();
  bool settingValidOnStaging = false;
  while (!settingValidOnStaging) {
    labelPatchMatlLevel lpml(label, patchID, matlIndx, levelIndx);
    std::map<labelPatchMatlLevel, allVarPointersInfo>::iterator it = varPointers->find(lpml);

    if (it != varPointers->end()) {

      stagingVar sv;
      sv.device_offset = offset;
      sv.device_size = size;

      std::map<stagingVar, stagingVarInfo>::iterator staging_it = it->second.var->stagingVars.find(sv);

      if (staging_it != it->second.var->stagingVars.end()) {
        atomicDataStatus *status = &(staging_it->second.atomicStatusInGpuMemory);
        atomicDataStatus oldVarStatus  = __sync_or_and_fetch(status, 0);

        if ((oldVarStatus & VALID) == VALID) {
          //Something else already took care of it.  So this task won't manage it.
          varLock->unlock();
          return false;
        } else {
          //Attempt to claim we'll manage the ghost cells for this variable.  If the claim fails go back into our loop and recheck
          atomicDataStatus newVarStatus = oldVarStatus & ~COPYING_IN;
          newVarStatus = newVarStatus | VALID;
          settingValidOnStaging = __sync_bool_compare_and_swap(status, oldVarStatus, newVarStatus);
        }

      } else {
        varLock->unlock();
        printf("ERROR:\nGPUDataWarehouse::compareAndSwapSetValidOnGPUStaging( )  Staging variable %s not found.\n", label);
        exit(-1);
      }
    } else {
      varLock->unlock();
      printf("ERROR:\nGPUDataWarehouse::compareAndSwapSetValidOnGPUStaging( )  Variable %s not found.\n", label);
      exit(-1);
    }
  }
  varLock->unlock();
  return true;
}

//______________________________________________________________________
// We have an entry for this item in the GPU DW, and it's not unknown.  Therefore
// if this returns true it means this GPU DW specifically knows something about the
// state of this variable. (The reason for the unknown check is currently when a
// var is added to the GPUDW, we also need to state what we know about its data in
// host memory.  Since it doesn't know, it marks it as unknown, meaning, the host
// side DW is possibly managing the data.)
__host__ bool GPUDataWarehouse::dwEntryExistsOnCPU(char const* label, int patchID, int matlIndx, int levelIndx) {

   varLock->lock();
   bool retVal = false;
   labelPatchMatlLevel lpml(label, patchID, matlIndx, levelIndx);
   std::map<labelPatchMatlLevel, allVarPointersInfo>::iterator it = varPointers->find(lpml);
   if (it != varPointers->end()) {
     if  ((it->second.var->atomicStatusInHostMemory & UNKNOWN) != UNKNOWN) {

       retVal = true;
     }
   }
   varLock->unlock();
   return retVal;

}

//______________________________________________________________________
// We have an entry for this item in the GPU DW. status does not matter.
__host__ bool GPUDataWarehouse::dwEntryExists(char const* label, int patchID, int matlIndx, int levelIndx) {

   varLock->lock();
   bool retVal = false;
   labelPatchMatlLevel lpml(label, patchID, matlIndx, levelIndx);
   std::map<labelPatchMatlLevel, allVarPointersInfo>::iterator it = varPointers->find(lpml);
   if (it != varPointers->end()) {
     retVal = true;
   }
   varLock->unlock();
   return retVal;

}

//______________________________________________________________________
//
__host__ bool
GPUDataWarehouse::isValidOnCPU(char const* label, const int patchID, const int matlIndx, const int levelIndx)
{
  varLock->lock();
  labelPatchMatlLevel lpml(label, patchID, matlIndx, levelIndx);
  if (varPointers->find(lpml) != varPointers->end()) {


    bool retVal = ((__sync_fetch_and_or(&(varPointers->at(lpml).var->atomicStatusInHostMemory), 0) & VALID) == VALID);
    varLock->unlock();
    return retVal;

  } else {
    varLock->unlock();
    return false;
  }
}

//______________________________________________________________________
//TODO: This needs to be turned into a compare and swap operation
//______________________________________________________________________
__host__ bool
GPUDataWarehouse::compareAndSwapSetValidOnCPU(char const* const label, const int patchID, const int matlIndx, const int levelIndx)
{
  varLock->lock();
  bool settingValid = false;
  while (!settingValid) {
    labelPatchMatlLevel lpml(label, patchID, matlIndx, levelIndx);
    std::map<labelPatchMatlLevel, allVarPointersInfo>::iterator it = varPointers->find(lpml);
    if (it != varPointers->end()) {
      atomicDataStatus *status = &(it->second.var->atomicStatusInHostMemory);
      atomicDataStatus oldVarStatus  = __sync_or_and_fetch(status, 0);
      if ((oldVarStatus & VALID) == VALID) {
        //Something else already took care of it.  So this task won't manage it.
        varLock->unlock();
        return false;
      } else {
        //Attempt to claim we'll manage the ghost cells for this variable.  If the claim fails go back into our loop and recheck
        atomicDataStatus newVarStatus = oldVarStatus & ~COPYING_IN;
        newVarStatus = newVarStatus | VALID;
        settingValid = __sync_bool_compare_and_swap(status, oldVarStatus, newVarStatus);
      }
    } else {
      varLock->unlock();
      printf("ERROR\nGPUDataWarehouse::compareAndSwapSetValidOnCPU() - Unknown variable %s on GPUDataWarehouse\n", label);
      exit(-1);
    }
  }
  varLock->unlock();
  return true;
}

//______________________________________________________________________
__host__ bool
GPUDataWarehouse::compareAndSwapSetInvalidOnCPU(char const* const label, const int patchID, const int matlIndx, const int levelIndx)
{
  varLock->lock();
  bool settingValid = false;
  while (!settingValid) {
    labelPatchMatlLevel lpml(label, patchID, matlIndx, levelIndx);
    std::map<labelPatchMatlLevel, allVarPointersInfo>::iterator it = varPointers->find(lpml);
    if (it != varPointers->end()) {
      atomicDataStatus *status = &(it->second.var->atomicStatusInHostMemory);
      atomicDataStatus oldVarStatus  = __sync_or_and_fetch(status, 0);
      //somehow COPYING_IN flag is not getting reset at some places while setting VALID (or getting set by mistake). Which causes race conditions and hangs
      //so reset COPYING_IN and VALID_WITH_GHOSTS flags here      
      if ((oldVarStatus & VALID) != VALID && (oldVarStatus & COPYING_IN) != COPYING_IN && (oldVarStatus & VALID_WITH_GHOSTS) != VALID_WITH_GHOSTS ) {
        //Something else already took care of it.  So this task won't manage it.
        varLock->unlock();
        return false;
      } else {
        //Attempt to claim we'll manage the ghost cells for this variable.  If the claim fails go back into our loop and recheck
        atomicDataStatus newVarStatus = oldVarStatus & ~VALID;
        newVarStatus = newVarStatus & ~VALID_WITH_GHOSTS;
        newVarStatus = newVarStatus & ~COPYING_IN;
        settingValid = __sync_bool_compare_and_swap(status, oldVarStatus, newVarStatus);
      }
    } else {
    	varLock->unlock();
    	return false;
    }
  }
  varLock->unlock();
  return true;
}

//______________________________________________________________________
// returns false if something else already changed a valid variable to valid awaiting ghost data
// returns true if we are the ones to manage this variable's ghost data.
__host__ bool
GPUDataWarehouse::compareAndSwapAwaitingGhostDataOnGPU(char const* label, int patchID, int matlIndx, int levelIndx)
{

  bool allocating = false;

  varLock->lock();
  while (!allocating) {
    //get the address
    labelPatchMatlLevel lpml(label, patchID, matlIndx, levelIndx);
    if (varPointers->find(lpml) != varPointers->end()) {
      atomicDataStatus *status = &(varPointers->at(lpml).var->atomicStatusInGpuMemory);
      atomicDataStatus oldVarStatus  = __sync_or_and_fetch(status, 0);
      if (((oldVarStatus & AWAITING_GHOST_COPY) == AWAITING_GHOST_COPY) || ((oldVarStatus & VALID_WITH_GHOSTS) == VALID_WITH_GHOSTS)) {
        //Something else already took care of it.  So this task won't manage it.
        varLock->unlock();
        return false;
      } else {
        //Attempt to claim we'll manage the ghost cells for this variable.  If the claim fails go back into our loop and recheck
        atomicDataStatus newVarStatus = oldVarStatus | AWAITING_GHOST_COPY;
        allocating = __sync_bool_compare_and_swap(status, oldVarStatus, newVarStatus);
      }
    } else {
      varLock->unlock();
      printf("ERROR:\nGPUDataWarehouse::compareAndSwapAwaitingGhostDataOnGPU( )  Variable %s not found.\n", label);
      exit(-1);
      return false;
    }
  }
  varLock->unlock();
  return true;
}

//______________________________________________________________________
// returns false if something else already claimed to copy or has copied data into the GPU.
// returns true if we are the ones to manage this variable's ghost data.
__host__ bool
GPUDataWarehouse::compareAndSwapCopyingIntoGPU(char const* label, int patchID, int matlIndx, int levelIndx, int numGhosts/*=0*/)
{

  atomicDataStatus* status = nullptr;

  // get the status
  labelPatchMatlLevel lpml(label, patchID, matlIndx, levelIndx);
  varLock->lock();
  std::map<labelPatchMatlLevel, allVarPointersInfo>::iterator it = varPointers->find(lpml);
  if (it != varPointers->end()) {
    status = &(it->second.var->atomicStatusInGpuMemory);
  } else {
    varLock->unlock();
    printf("ERROR:\nGPUDataWarehouse::compareAndSwapCopyingIntoGPU( )  Variable %s not found.\n", label);
    exit(-1);
    return false;
  }

  bool copyingin = false;
  while (!copyingin) {
    atomicDataStatus oldVarStatus  = __sync_or_and_fetch(status, 0);
    if (oldVarStatus == UNALLOCATED) {
     varLock->unlock();
     printf("ERROR:\nGPUDataWarehouse::compareAndSwapCopyingIntoGPU( )  Variable %s is unallocated.\n", label);
     exit(-1);
    }
    if (((oldVarStatus & COPYING_IN) == COPYING_IN) ||
        ((oldVarStatus & VALID) == VALID) /*||
        ((oldVarStatus & VALID_WITH_GHOSTS) == VALID_WITH_GHOSTS)*/) {
      // Something else already took care of it.  So this task won't manage it.
      varLock->unlock();
      return false;
    } else {
      // Attempt to claim we'll manage the ghost cells for this variable.  If the claim fails go back into our loop and recheck
      atomicDataStatus newVarStatus = oldVarStatus | COPYING_IN;
      copyingin = __sync_bool_compare_and_swap(status, oldVarStatus, newVarStatus);
      it->second.var->curGhostCells = numGhosts;
    }
  }
  varLock->unlock();
  return true;
}

//______________________________________________________________________
// returns false if delayed copy not needed i.e. current ghost cell is less than or equal to incoming ghost cells.
// returns true otherwise
__host__ bool
GPUDataWarehouse::isDelayedCopyingNeededOnGPU(char const* const label, int patchID, int matlIndx, int levelIndx, int numGhosts)
{
  bool retval=false;
  labelPatchMatlLevel lpml(label, patchID, matlIndx, levelIndx);
  varLock->lock();
  std::map<labelPatchMatlLevel, allVarPointersInfo>::iterator it = varPointers->find(lpml);
  if (it != varPointers->end()) {
    if(it->second.var->curGhostCells < numGhosts){
      it->second.var->curGhostCells = numGhosts;
      retval = true;
    }
  } else {
    varLock->unlock();
    printf("ERROR:\nGPUDataWarehouse::isDelayedCopyingNeededOnGPU( )  Variable %s not found.\n", label);
    exit(-1);
  }

  varLock->unlock();
  return retval;
}

//______________________________________________________________________
// returns false if something else already claimed to copy or has copied data into the CPU.
// returns true if we are the ones to manage this variable's ghost data.
__host__ bool
GPUDataWarehouse::compareAndSwapCopyingIntoCPU(char const* label, int patchID, int matlIndx, int levelIndx)
{

  atomicDataStatus* status = nullptr;

  // get the status
  labelPatchMatlLevel lpml(label, patchID, matlIndx, levelIndx);
  varLock->lock();
  std::map<labelPatchMatlLevel, allVarPointersInfo>::iterator it = varPointers->find(lpml);
  if (varPointers->find(lpml) != varPointers->end()) {
    status = &(it->second.var->atomicStatusInHostMemory);
  } else {
    varLock->unlock();
    printf("ERROR:\nGPUDataWarehouse::compareAndSwapCopyingIntoCPU( )  Variable %s not found.\n", label);
    exit(-1);
    return false;
  }
  varLock->unlock();

  bool copyingin = false;
  while (!copyingin) {
    // get the address
    atomicDataStatus oldVarStatus  = __sync_or_and_fetch(status, 0);
    if (((oldVarStatus & COPYING_IN) == COPYING_IN) ||
       ((oldVarStatus & VALID) == VALID) ||
       ((oldVarStatus & VALID_WITH_GHOSTS) == VALID_WITH_GHOSTS)) {
        // Something else already took care of it.  So this task won't manage it.
        return false;
      } else {
      //Attempt to claim we'll manage the ghost cells for this variable.  If the claim fails go back into our loop and recheck
      atomicDataStatus newVarStatus = oldVarStatus | COPYING_IN;
      newVarStatus = newVarStatus & ~UNKNOWN;
      copyingin = __sync_bool_compare_and_swap(status, oldVarStatus, newVarStatus);
    }
  }
  return true;
}

//______________________________________________________________________
// returns false if something else already claimed to copy or has copied data into the GPU.
// returns true if we are the ones to manage this variable's ghost data.
__host__ bool
GPUDataWarehouse::compareAndSwapCopyingIntoGPUStaging(char const* label, int patchID, int matlIndx, int levelIndx, int3 offset, int3 size)
{

  atomicDataStatus* status;

  // get the status
  labelPatchMatlLevel lpml(label, patchID, matlIndx, levelIndx);
  varLock->lock();
  std::map<labelPatchMatlLevel, allVarPointersInfo>::iterator it = varPointers->find(lpml);

  if (it != varPointers->end()) {

    stagingVar sv;
    sv.device_offset = offset;
    sv.device_size = size;
    std::map<stagingVar, stagingVarInfo>::iterator staging_it = it->second.var->stagingVars.find(sv);
    if (staging_it != it->second.var->stagingVars.end()) {
      status = &(staging_it->second.atomicStatusInGpuMemory);
    } else {
      varLock->unlock();
      printf("ERROR:\nGPUDataWarehouse::compareAndSwapCopyingIntoGPUStaging( )  Staging variable %s not found.\n", label);
      exit(-1);
      return false;
    }
  } else {
   varLock->unlock();
   printf("ERROR:\nGPUDataWarehouse::compareAndSwapCopyingIntoGPUStaging( )  Variable %s not found.\n", label);
   exit(-1);
   return false;
  }
  varLock->unlock();

  bool copyingin = false;

  while (!copyingin) {
    //get the address
    atomicDataStatus oldVarStatus  = __sync_or_and_fetch(status, 0);
    if (oldVarStatus == UNALLOCATED) {
      printf("ERROR:\nGPUDataWarehouse::compareAndSwapCopyingIntoGPUStaging( )  Variable %s is unallocated.\n", label);
      exit(-1);
    } else if ((oldVarStatus & VALID_WITH_GHOSTS) == VALID_WITH_GHOSTS) {
      printf("ERROR:\nGPUDataWarehouse::compareAndSwapCopyingIntoGPUStaging( )  Variable %s is marked as valid with ghosts, that should never happen with staging vars.\n", label);
      exit(-1);
    } else if (((oldVarStatus & COPYING_IN) == COPYING_IN) ||
               ((oldVarStatus & VALID) == VALID)) {
      //Something else already took care of it.  So this task won't manage it.
      return false;
    } else {
      //Attempt to claim we'll manage the ghost cells for this variable.  If the claim fails go back into our loop and recheck
      atomicDataStatus newVarStatus = oldVarStatus | COPYING_IN;
      copyingin = __sync_bool_compare_and_swap(status, oldVarStatus, newVarStatus);
    }
  }

  return true;
}

//______________________________________________________________________
//
__host__ bool
GPUDataWarehouse::isValidWithGhostsOnGPU(char const* label, int patchID, int matlIndx, int levelIndx)
{
  varLock->lock();
  labelPatchMatlLevel lpml(label, patchID, matlIndx, levelIndx);
  std::map<labelPatchMatlLevel, allVarPointersInfo>::iterator it = varPointers->find(lpml);
  if (it != varPointers->end()) {
    bool retVal = ((__sync_fetch_and_or(&(it->second.var->atomicStatusInGpuMemory), 0) & VALID_WITH_GHOSTS) == VALID_WITH_GHOSTS);
    varLock->unlock();
    return retVal;
  } else {
    varLock->unlock();
    return false;
  }
}

//______________________________________________________________________
//TODO: This needs to be turned into a compare and swap operation
__host__ void
GPUDataWarehouse::setValidWithGhostsOnGPU(char const* label, int patchID, int matlIndx, int levelIndx)
{
  varLock->lock();
  labelPatchMatlLevel lpml(label, patchID, matlIndx, levelIndx);
  std::map<labelPatchMatlLevel, allVarPointersInfo>::iterator it = varPointers->find(lpml);
  if (it != varPointers->end()) {
    //UNKNOWN
    //make sure the valid is still turned on
    //do not set VALID here because one thread can gather the main patch and other gathers ghost cells
    //if ghost cells is finished first, setting valid here causes task to start even though other thread 
    //copying the main patch is not completed. race condition. Removed VALID_WITH_GHOSTS with from compareAndSwapCopyingInto*
    //add extra condition to check valid AND valid with ghost both in UnifiedSchedular::allGPUProcessingVarsReady
    //__sync_or_and_fetch(&(it->second.var->atomicStatusInGpuMemory), VALID);

    //turn off AWAITING_GHOST_COPY
    __sync_and_and_fetch(&(it->second.var->atomicStatusInGpuMemory), ~AWAITING_GHOST_COPY);

    //turn on VALID_WITH_GHOSTS
    __sync_or_and_fetch(&(it->second.var->atomicStatusInGpuMemory), VALID_WITH_GHOSTS);

    varLock->unlock();
  } else {
    varLock->unlock();
    exit(-1);
  }
}

//______________________________________________________________________
// returns false if something else already changed a valid variable to valid awaiting ghost data
// returns true if we are the ones to manage this variable's ghost data.
__host__ bool
GPUDataWarehouse::compareAndSwapSetInvalidWithGhostsOnGPU(char const* label, int patchID, int matlIndx, int levelIndx)
{

  bool allocating = false;

  varLock->lock();
  while (!allocating) {
    //get the address
    labelPatchMatlLevel lpml(label, patchID, matlIndx, levelIndx);
    auto it = varPointers->find(lpml);
    if (it != varPointers->end()) {
      atomicDataStatus *status = &(varPointers->at(lpml).var->atomicStatusInGpuMemory);
      atomicDataStatus oldVarStatus  = __sync_or_and_fetch(status, 0);
      if ((oldVarStatus & VALID_WITH_GHOSTS) == 0) {
        //Something else already took care of it.  So this task won't manage it.
        varLock->unlock();
        return false;
      } else {
        //Attempt to claim we'll manage the ghost cells for this variable.  If the claim fails go back into our loop and recheck
        atomicDataStatus newVarStatus = oldVarStatus & ~VALID_WITH_GHOSTS;
        allocating = __sync_bool_compare_and_swap(status, oldVarStatus, newVarStatus);
        it->second.var->curGhostCells = -1;
      }
    } else {
      varLock->unlock();
      /* DS 11052019: Commented error. Even if variable is not found in the gpu dw, consider it to be invalid (at least in principle)
       * This is needed to mark variable in GPU dw invalid if it is modified on CPU. Should not throw error at this time if the variable is not existing on GPU
       */
      /*printf("ERROR:\nGPUDataWarehouse::compareAndSwapSetInvalidWithGhostsOnGPU( )  Variable %s not found.\n", label);
      exit(-1);*/
      return false;
    }
  }
  varLock->unlock();
  return true;
}


//______________________________________________________________________
// returns true if successful if marking a variable as a superpatch.  False otherwise.
// Can only turn an unallocated variable into a superpatch.
__host__ bool
GPUDataWarehouse::compareAndSwapFormASuperPatchGPU(char const* label, int patchID, int matlIndx, int levelIndx)
{

  bool compareAndSwapSucceeded = false;

  //get the status
  atomicDataStatus* status = nullptr;
  varLock->lock();
  labelPatchMatlLevel lpml(label, patchID, matlIndx, levelIndx);
  if (varPointers->find(lpml) != varPointers->end()) {
    status = &(varPointers->at(lpml).var->atomicStatusInGpuMemory);
  } else {
    varLock->unlock();
    printf("ERROR:\nGPUDataWarehouse::compareAndSwapFormASuperPatchGPU( )  Variable %s patch %d material %d levelIndx %d not found.\n", label, patchID, matlIndx, levelIndx);
    exit(-1);
    return false;
  }
  varLock->unlock();

  while (!compareAndSwapSucceeded) {

    atomicDataStatus oldVarStatus  = __sync_or_and_fetch(status, 0);
    if (gpu_stats.active()) {
       cerrLock.lock();
       {
         gpu_stats << UnifiedScheduler::myRankThread()
           << " GPUDataWarehouse::compareAndSwapFormASuperPatchGPU() - "
           << " Attempting to set a superpatch flag for label " << label
           << " patch " << patchID
           << " matl " << matlIndx
           << " level " << levelIndx
           << " with status codes " << getDisplayableStatusCodes(oldVarStatus)
           << std::endl;
       }
       cerrLock.unlock();
     }

    if ( (oldVarStatus & FORMING_SUPERPATCH) == FORMING_SUPERPATCH
       || ((oldVarStatus & SUPERPATCH) == SUPERPATCH)) {
      //Something else already took care of it.  So this task won't manage it.
      return false;
    } else if (((oldVarStatus & ALLOCATING) == ALLOCATING)
              || ((oldVarStatus & ALLOCATED) == ALLOCATED)
              || ((oldVarStatus & ALLOCATING) == ALLOCATING)
              || ((oldVarStatus & COPYING_IN) == COPYING_IN)
              || ((oldVarStatus & VALID) == VALID)
              || ((oldVarStatus & VALID_WITH_GHOSTS) == VALID_WITH_GHOSTS)
              || ((oldVarStatus & DEALLOCATING) == DEALLOCATING)) {
              //Note, we DO allow a variable to be set as AWAITING_GHOST_COPY before anything else.

      //At the time of implementation this scenario shouldn't ever happen.  If so it means
      //Someone is requesting to take a variable already in memory that's not a superpatch
      //and turn it into a superpatch.  It would require some kind of special deep copy mechanism
      printf("ERROR:\nGPUDataWarehouse::compareAndSwapFormASuperPatchGPU( )  Variable %s cannot be turned into a superpatch, it's in use already with status %s.\n", label, getDisplayableStatusCodes(oldVarStatus).c_str());
      exit(-1);
      return false;
    } else {
      atomicDataStatus newVarStatus = oldVarStatus | FORMING_SUPERPATCH;
      compareAndSwapSucceeded = __sync_bool_compare_and_swap(status, oldVarStatus, newVarStatus);
    }
  }

  atomicDataStatus oldVarStatus  = __sync_or_and_fetch(status, 0);
  if (gpu_stats.active()) {
     cerrLock.lock();
     {
       gpu_stats << UnifiedScheduler::myRankThread()
         << " GPUDataWarehouse::compareAndSwapFormASuperPatchGPU() - "
         << " Success for label " << label
         << " patch " << patchID
         << " matl " << matlIndx
         << " level " << levelIndx
         << " with status codes " << getDisplayableStatusCodes(oldVarStatus)
         << std::endl;
     }
     cerrLock.unlock();
   }

  return true;
}

//______________________________________________________________________
// Sets the allocated flag on a variables atomicDataStatus
// This is called after a forming a superpatch process completes.  *Only* the thread that got to set FORMING_SUPERPATCH can
// set SUPERPATCH.  Further, no other thread should modify the atomic status
//compareAndSwapFormASuperPatchGPU() should immediately call this.
__host__ bool
GPUDataWarehouse::compareAndSwapSetSuperPatchGPU(char const* label, int patchID, int matlIndx, int levelIndx)
{

  bool superpatched = false;

  //get the status
  atomicDataStatus* status = nullptr;
  varLock->lock();
  labelPatchMatlLevel lpml(label, patchID, matlIndx, levelIndx);
  if (varPointers->find(lpml) != varPointers->end()) {
    status = &(varPointers->at(lpml).var->atomicStatusInGpuMemory);
  } else {
    varLock->unlock();
    printf("ERROR:\nGPUDataWarehouse::compareAndSwapSetSuperPatchGPU( )  Variable %s patch %d material %d levelIndx %d not found.\n", label, patchID, matlIndx, levelIndx);
    exit(-1);
    return false;
  }
  varLock->unlock();

  const atomicDataStatus oldVarStatus  = __sync_or_and_fetch(status, 0);
  if ((oldVarStatus & FORMING_SUPERPATCH) == 0) {
    //A sanity check
    printf("ERROR:\nGPUDataWarehouse::compareAndSwapSetSuperPatchGPU( )  Can't set a superpatch status if it wasn't previously marked as forming a superpatch.\n");
    exit(-1);
  } else {
    //Attempt to claim forming it into a superpatch.
    atomicDataStatus newVarStatus = oldVarStatus;
    newVarStatus = newVarStatus & ~FORMING_SUPERPATCH;
    newVarStatus = newVarStatus | SUPERPATCH;

    //If we succeeded in our attempt to claim to deallocate, this returns true.
    //If we failed, thats a real problem, and we crash below.
    //printf("current status is %s oldVarStatus is %s newVarStatus is %s\n", getDisplayableStatusCodes(status)
    superpatched = __sync_bool_compare_and_swap(status, oldVarStatus, newVarStatus);
  }
  if (!superpatched) {
    //Another sanity check
    printf("ERROR:\nGPUDataWarehouse::compareAndSwapSetSuperPatchGPU( )  Something modified the atomic status between the phases of forming a superpatch and setting a superpatch.  This shouldn't happen\n");
    exit(-1);
  }
  return superpatched;
}

//______________________________________________________________________
//
__host__ bool
GPUDataWarehouse::isSuperPatchGPU(char const* label, int patchID, int matlIndx, int levelIndx)
{
  bool retVal = false;
  varLock->lock();
  labelPatchMatlLevel lpml(label, patchID, matlIndx, levelIndx);
  if (varPointers->find(lpml) != varPointers->end()) {
    retVal = ((__sync_fetch_and_or(&(varPointers->at(lpml).var->atomicStatusInGpuMemory), 0) & SUPERPATCH) == SUPERPATCH);
  }
  varLock->unlock();
  return retVal;
}

//______________________________________________________________________
//
__host__ void GPUDataWarehouse::setSuperPatchLowAndSize(char const* const label, const int patchID, const int matlIndx, const int levelIndx,
                                                        const int3& low, const int3& size){
  varLock->lock();

  labelPatchMatlLevel lpml(label, patchID, matlIndx, levelIndx);
  std::map<labelPatchMatlLevel, allVarPointersInfo>::iterator it = varPointers->find(lpml);
  if ( it == varPointers->end()) {
    printf("ERROR: GPUDataWarehouse::setSuperPatchLowAndSize - Didn't find a variable for label %s patch %d matl %d level %d\n",
          label, patchID, matlIndx, levelIndx);
   varLock->unlock();
   exit(-1);
  }
  it->second.var->device_offset = low;
  it->second.var->device_size = size;
  varLock->unlock();

}

//______________________________________________________________________
//
__device__ void
GPUDataWarehouse::print()
{
#ifdef __CUDA_ARCH__
  __syncthreads();
  if( isThread0_Blk0() ){
    printf("\nVariables in GPUDataWarehouse\n");
    for (int i = 0; i < d_numVarDBItems; i++) {
      dataItem me = d_varDB[i];
      printf("    %-15s matl: %i, patchID: %i, L-%i, size:[%i,%i,%i] pointer: %p\n", me.label, me.matlIndx,
             me.domainID, me.levelIndx, me.var_size.x, me.var_size.y, me.var_size.z, me.var_ptr);
    }
    __syncthreads();

    printThread();
    printBlock();
    printf("\n");

  }
#endif
}

//______________________________________________________________________
//
HOST_DEVICE void
GPUDataWarehouse::printError(const char* msg, const char* methodName, char const* label, const int patchID, int8_t matlIndx, int8_t levelIndx )
{
#ifdef __CUDA_ARCH__

  __syncthreads();
<<<<<<< HEAD
  
=======

>>>>>>> 0fa8bc44
  if ( isThread0() ) {
    if (label[0] == '\0') {
      printf("  \nERROR GPU-side: GPUDataWarehouse::%s() - %s\n", methodName, msg );
    }
    else {
      printf("  \nERROR GPU-side: GPUDataWarehouse::%s(), label:  \"%s\", patch: %i, matlIndx: %i, levelIndx: %i - %s\n", methodName, label, patchID, matlIndx, levelIndx, msg);
    }
    //Should this just loop through the variable database and print out only items with a
    //levelIndx value greater than zero? -- Brad

    //for ( int i = 0; i < d_numLevelItems; i++ ) {
    //  printf("   Available levelDB labels(%i): \"%-15s\" matl: %i, L-%i \n", d_numLevelItems, d_levelDB[i].label, d_levelDB[i].matlIndx, d_levelDB[i].levelIndx);
    // }
<<<<<<< HEAD
    
=======

>>>>>>> 0fa8bc44
    __syncthreads();

    printThread();
    printBlock();

    // we know this is fatal and why, so just stop kernel execution
    __threadfence();
    asm("trap;");
  }
#else
  //__________________________________
  //  CPU code
  if ( label[0] == '\0' ) {
    printf("  \nERROR host-side: GPUDataWarehouse::%s() - %s\n", methodName, msg );
  }
  else {
    printf("  \nERROR host-side: GPUDataWarehouse::%s(), label:  \"%s\", patch: %i, matlIndx: %i, levelIndx: %i - %s\n", methodName, label, patchID, matlIndx, levelIndx, msg);
  }
  exit(-1);
#endif
}

//______________________________________________________________________
//
HOST_DEVICE void
GPUDataWarehouse::printGetLevelError(const char* msg, char const* label, int8_t levelIndx, int8_t matlIndx)
{
#ifdef __CUDA_ARCH__

  __syncthreads();
<<<<<<< HEAD
  
=======

>>>>>>> 0fa8bc44
  if ( isThread0() ) {
    printf("  \nERROR: %s( \"%s\", levelIndx: %i, matl: %i)  unknown variable\n", msg,  label, levelIndx, matlIndx);
    //Should this just loop through the variable database and print out only items with a
    //levelIndx value greater than zero? -- Brad

    __syncthreads();

    printThread();
    printBlock();

    // we know this is fatal and why, so just stop kernel execution
    __threadfence();
    asm("trap;");
  }
#else
  //__________________________________
  //  CPU code
  printf("  \nERROR: %s( \"%s\", levelIndx: %i, matl: %i)  unknown variable\n", msg, label, levelIndx, matlIndx);
#endif
}

//______________________________________________________________________
//
HOST_DEVICE void
GPUDataWarehouse::printGetError(const char* msg, char const* label, int8_t levelIndx, const int patchID, int8_t matlIndx)
{
#ifdef __CUDA_ARCH__

  __syncthreads();
<<<<<<< HEAD
  
  if ( isThread0() ) {
    printf("  \nERROR: %s( \"%s\", levelIndx: %i, patchID: %i, matl: %i)  unknown variable\n", msg,  label, levelIndx, patchID, matlIndx);

    if ( d_numVarDBItems == 0 ) {
    printf("\tEmpty GPU-DW\n");
    }
    else {
      for ( int i = 0; i < d_numVarDBItems; i++ ) {
        printf("   Available varDB labels(%i of %i): \"%-15s\" matl: %i, patchID: %i, level: %i\n", i, d_numVarDBItems, d_varDB[i].label, d_varDB[i].matlIndx, d_varDB[i].domainID, d_varDB[i].levelIndx);
      }
    }
    
=======

  if ( isThread0() ) {
    printf("  \nERROR: %s( \"%s\", levelIndx: %i, patchID: %i, matl: %i)  unknown variable\n", msg,  label, levelIndx, patchID, matlIndx);

    for ( int i = 0; i < d_numVarDBItems; i++ ) {
      printf("   Available varDB labels(%i of %i): \"%-15s\" matl: %i, patchID: %i, level: %i\n", i, d_numVarDBItems, d_varDB[i].label, d_varDB[i].matlIndx, d_varDB[i].domainID, d_varDB[i].levelIndx);
    }

>>>>>>> 0fa8bc44
    __syncthreads();

    printThread();
    printBlock();
    printf("\n");

    // we know this is fatal and why, so just stop kernel execution
    __threadfence();
    asm("trap;");
  }
#else
  //__________________________________
  //  CPU code
  printf("  \nERROR: %s( \"%s\", levelIndx: %i, patchID: %i, matl: %i)  unknown variable in DW %s\n", msg, label, levelIndx, patchID, matlIndx, _internalName);
<<<<<<< HEAD
  
  if ( d_numVarDBItems == 0 ) {
    printf("\tEmpty GPU-DW\n");
=======

  for ( int i = 0; i < d_numVarDBItems; i++ ) {
    printf("   Available varDB labels(%i): \"%-15s\" matl: %i, patchID: %i, level: %i\n", d_numVarDBItems, d_varDB[i].label, d_varDB[i].matlIndx, d_varDB[i].domainID, d_varDB[i].levelIndx);
>>>>>>> 0fa8bc44
  }
  else {
    for ( int i = 0; i < d_numVarDBItems; i++ ) {
      printf("   Available varDB labels(%i): \"%-15s\" matl: %i, patchID: %i, level: %i\n", d_numVarDBItems, d_varDB[i].label, d_varDB[i].matlIndx, d_varDB[i].domainID, d_varDB[i].levelIndx);
    }
  }
  
#endif
}


//______________________________________________________________________
//
__host__ void*
GPUDataWarehouse::getPlacementNewBuffer()
{
  return placementNewBuffer;
}

//______________________________________________________________________
 //  Returns true if threadID and blockID are 0.
 //  Useful in conditional statements for limiting output.
 //
 __device__
 bool
 GPUDataWarehouse::isThread0_Blk0(){
   int blockID  = blockIdx.x + blockIdx.y * gridDim.x + gridDim.x * gridDim.y * blockIdx.z;
   int threadID = threadIdx.x +  blockDim.x * threadIdx.y + (blockDim.x * blockDim.y) * threadIdx.z;

   bool test (blockID == 0 && threadID == 0);
   return test;
 }

 //______________________________________________________________________
 //  Returns true if threadID = 0 for this block
 //  Useful in conditional statements for limiting output.
 //
 __device__
 bool
 GPUDataWarehouse::isThread0(){
   int threadID = threadIdx.x +  threadIdx.y +  threadIdx.z;
   bool test (threadID == 0 );
   return test;
 }

 //______________________________________________________________________
 // Output the threadID
 //
 __device__
 void
 GPUDataWarehouse::printThread(){
   int threadID = threadIdx.x +  threadIdx.y +  threadIdx.z;
   printf( "Thread [%i,%i,%i], ID: %i\n", threadIdx.x,threadIdx.y,threadIdx.z, threadID);
 }

 //______________________________________________________________________
 // Output the blockID
 //
 __device__
 void
 GPUDataWarehouse::printBlock(){
   int blockID  = blockIdx.x + blockIdx.y * gridDim.x + gridDim.x * gridDim.y * blockIdx.z;
   printf( "Block  [%i,%i,%i], ID: %i\n", blockIdx.x,blockIdx.y,blockIdx.z, blockID);
 }<|MERGE_RESOLUTION|>--- conflicted
+++ resolved
@@ -523,27 +523,15 @@
 
   varLock->lock();
 
+  labelPatchMatlLevel lpml(label, patchID, matlIndx, levelIndx);
+  std::map<labelPatchMatlLevel, allVarPointersInfo>::iterator it = varPointers->find(lpml);
+
   // If it's a normal non-staging variable, check if doesn't exist.  If so, add an "unallocated" entry.
   // If it's a staging variable, then still check if the non-staging part exists.  A staging must exist within a non-staging variable.
   // A scenario where this can get a staging variable without a non-staging variable is receiving data from neighbor nodes.
   // For example, suppose node A has patch 0, and node B has patch 1, and A's patch 0 needs ghost cells from B's patch 1.  Node A will
   // receive those ghost cells, but they will be marked as belonging to patch 1.  Since A doesn't have the regular non-staging var
   // for patch 1, we make an empty placeholder for patch 1 so A can have a staging var to hold the ghost cell for patch 1.
-
-  labelPatchMatlLevel lpml(label, patchID, matlIndx, levelIndx);
-  std::map<labelPatchMatlLevel, allVarPointersInfo>::iterator it = varPointers->find(lpml);
-<<<<<<< HEAD
-=======
-
-  // If it's a normal non-staging variable, check if doesn't exist.  If so, add an "unallocated" entry.
-  // If it's a staging variable, then still check if the non-staging part exists.  A staging must exist within a non-staging variable.
-  // A scenario where this can get a staging variable without a non-staging variable is receiving data from neighbor nodes.
-  // For example, suppose node A has patch 0, and node B has patch 1, and A's patch 0 needs ghost cells from B's patch 1.  Node A will
-  // receive those ghost cells, but they will be marked as belonging to patch 1.  Since A doesn't have the regular non-staging var
-  // for patch 1, we make an empty placeholder for patch 1 so A can have a staging var to hold the ghost cell for patch 1.
-
-  if ( it == varPointers->end()) {
->>>>>>> 0fa8bc44
 
   if ( it == varPointers->end()) {
     // Do not place size information.  The Data Warehouse should not declare its current size until after the allocation is complete.
@@ -2128,23 +2116,6 @@
 
          int destOffset = x_dest_real + d_varDB[destIndex].var_size.x * (y_dest_real + z_dest_real * d_varDB[destIndex].var_size.y);
 
-<<<<<<< HEAD
-         //if (threadID == 0) {
-//            printf("Going to copy, between (%d, %d, %d) from offset %d to offset %d.  From starts at (%d, %d, %d) with size (%d, %d, %d) at index %d pointer %p.  To starts at (%d, %d, %d) with size (%d, %d, %d).\n",
-//                d_varDB[i].ghostItem.sharedLowCoordinates.x,
-//                d_varDB[i].ghostItem.sharedLowCoordinates.y,
-//                d_varDB[i].ghostItem.sharedLowCoordinates.z,
-//                sourceOffset,
-//                destOffset,
-//                d_varDB[i].var_offset.x, d_varDB[i].var_offset.y, d_varDB[i].var_offset.z,
-//                d_varDB[i].var_size.x, d_varDB[i].var_size.y, d_varDB[i].var_size.z,
-//                i,
-//                d_varDB[i].var_ptr,
-//                d_varDB[destIndex].var_offset.x, d_varDB[destIndex].var_offset.y, d_varDB[destIndex].var_offset.z,
-//                d_varDB[destIndex].var_size.x, d_varDB[destIndex].var_size.y, d_varDB[destIndex].var_size.z);
-
-          //}
-=======
 //         if (threadID == 0) {
 //           printf("Going to copy, between (%d, %d, %d) from offset %d to offset %d.  From starts at (%d, %d, %d) with size (%d, %d, %d) at index %d pointer %p.  To starts at (%d, %d, %d) with size (%d, %d, %d).\n",
 //                  d_varDB[i].ghostItem.sharedLowCoordinates.x,
@@ -2159,28 +2130,12 @@
 //                  d_varDB[destIndex].var_offset.x, d_varDB[destIndex].var_offset.y, d_varDB[destIndex].var_offset.z,
 //                  d_varDB[destIndex].var_size.x, d_varDB[destIndex].var_size.y, d_varDB[destIndex].var_size.z);
 //         }
->>>>>>> 0fa8bc44
 
          //copy all 8 bytes of a double in one shot
          if (d_varDB[i].sizeOfDataType == sizeof(double)) {
            *((double*)(d_varDB[destIndex].var_ptr) + destOffset) = *((double*)(d_varDB[i].var_ptr) + sourceOffset);
 
            //Note: Every now and then I've seen this printf statement get confused, a line will print with the wrong variables/offset variables...
-<<<<<<< HEAD
-//             printf("Thread %d - %s At (%d, %d, %d), real: (%d, %d, %d), copying within region between (%d, %d, %d) and (%d, %d, %d).  Source d_varDB index (%d, %d, %d) varSize (%d, %d, %d) virtualOffset(%d, %d, %d), varOffset(%d, %d, %d), sourceOffset %d actual pointer %p, value %e.   Dest d_varDB index %d ptr %p destOffset %d actual pointer. %p\n",
-//                 threadID, d_varDB[destIndex].label, x, y, z, x_source_real, y_source_real, z_source_real,
-//                 d_varDB[i].ghostItem.sharedLowCoordinates.x, d_varDB[i].ghostItem.sharedLowCoordinates.y, d_varDB[i].ghostItem.sharedLowCoordinates.z,
-//                 d_varDB[i].ghostItem.sharedHighCoordinates.x, d_varDB[i].ghostItem.sharedHighCoordinates.y, d_varDB[i].ghostItem.sharedHighCoordinates.z,
-//                 x + d_varDB[i].ghostItem.sharedLowCoordinates.x - d_varDB[i].ghostItem.virtualOffset.x,
-//                 y + d_varDB[i].ghostItem.sharedLowCoordinates.y - d_varDB[i].ghostItem.virtualOffset.y,
-//                 z + d_varDB[i].ghostItem.sharedLowCoordinates.z - d_varDB[i].ghostItem.virtualOffset.z,
-//                 d_varDB[i].var_size.x, d_varDB[i].var_size.y, d_varDB[i].var_size.z,
-//                 d_varDB[i].ghostItem.virtualOffset.x, d_varDB[i].ghostItem.virtualOffset.y, d_varDB[i].ghostItem.virtualOffset.z,
-//                 d_varDB[i].var_offset.x, d_varDB[i].var_offset.y, d_varDB[i].var_offset.z,
-//                 sourceOffset, (double*)(d_varDB[i].var_ptr) + sourceOffset, *((double*)(d_varDB[i].var_ptr) + sourceOffset),
-//                 destIndex, d_varDB[destIndex].var_ptr,  destOffset, (double*)(d_varDB[destIndex].var_ptr) + destOffset);
-
-=======
 //           printf("Thread %d - %s At (%d, %d, %d), real: (%d, %d, %d), copying within region between (%d, %d, %d) and (%d, %d, %d).  Source d_varDB index (%d, %d, %d) varSize (%d, %d, %d) virtualOffset(%d, %d, %d), varOffset(%d, %d, %d), sourceOffset %d actual pointer %p, value %e.   Dest d_varDB index %d ptr %p destOffset %d actual pointer. %p\n",
 //                  threadID, d_varDB[destIndex].label, x, y, z, x_source_real, y_source_real, z_source_real,
 //                  d_varDB[i].ghostItem.sharedLowCoordinates.x, d_varDB[i].ghostItem.sharedLowCoordinates.y, d_varDB[i].ghostItem.sharedLowCoordinates.z,
@@ -2193,7 +2148,6 @@
 //                  d_varDB[i].var_offset.x, d_varDB[i].var_offset.y, d_varDB[i].var_offset.z,
 //                  sourceOffset, (double*)(d_varDB[i].var_ptr) + sourceOffset, *((double*)(d_varDB[i].var_ptr) + sourceOffset),
 //                  destIndex, d_varDB[destIndex].var_ptr,  destOffset, (double*)(d_varDB[destIndex].var_ptr) + destOffset);
->>>>>>> 0fa8bc44
          }
          //or copy all 4 bytes of an int in one shot.
          else if (d_varDB[i].sizeOfDataType == sizeof(int)) {
@@ -3674,13 +3628,8 @@
 GPUDataWarehouse::printError(const char* msg, const char* methodName, char const* label, const int patchID, int8_t matlIndx, int8_t levelIndx )
 {
 #ifdef __CUDA_ARCH__
-
   __syncthreads();
-<<<<<<< HEAD
-  
-=======
-
->>>>>>> 0fa8bc44
+
   if ( isThread0() ) {
     if (label[0] == '\0') {
       printf("  \nERROR GPU-side: GPUDataWarehouse::%s() - %s\n", methodName, msg );
@@ -3694,11 +3643,7 @@
     //for ( int i = 0; i < d_numLevelItems; i++ ) {
     //  printf("   Available levelDB labels(%i): \"%-15s\" matl: %i, L-%i \n", d_numLevelItems, d_levelDB[i].label, d_levelDB[i].matlIndx, d_levelDB[i].levelIndx);
     // }
-<<<<<<< HEAD
-    
-=======
-
->>>>>>> 0fa8bc44
+
     __syncthreads();
 
     printThread();
@@ -3727,13 +3672,8 @@
 GPUDataWarehouse::printGetLevelError(const char* msg, char const* label, int8_t levelIndx, int8_t matlIndx)
 {
 #ifdef __CUDA_ARCH__
-
   __syncthreads();
-<<<<<<< HEAD
-  
-=======
-
->>>>>>> 0fa8bc44
+
   if ( isThread0() ) {
     printf("  \nERROR: %s( \"%s\", levelIndx: %i, matl: %i)  unknown variable\n", msg,  label, levelIndx, matlIndx);
     //Should this just loop through the variable database and print out only items with a
@@ -3761,10 +3701,8 @@
 GPUDataWarehouse::printGetError(const char* msg, char const* label, int8_t levelIndx, const int patchID, int8_t matlIndx)
 {
 #ifdef __CUDA_ARCH__
-
   __syncthreads();
-<<<<<<< HEAD
-  
+
   if ( isThread0() ) {
     printf("  \nERROR: %s( \"%s\", levelIndx: %i, patchID: %i, matl: %i)  unknown variable\n", msg,  label, levelIndx, patchID, matlIndx);
 
@@ -3776,17 +3714,7 @@
         printf("   Available varDB labels(%i of %i): \"%-15s\" matl: %i, patchID: %i, level: %i\n", i, d_numVarDBItems, d_varDB[i].label, d_varDB[i].matlIndx, d_varDB[i].domainID, d_varDB[i].levelIndx);
       }
     }
-    
-=======
-
-  if ( isThread0() ) {
-    printf("  \nERROR: %s( \"%s\", levelIndx: %i, patchID: %i, matl: %i)  unknown variable\n", msg,  label, levelIndx, patchID, matlIndx);
-
-    for ( int i = 0; i < d_numVarDBItems; i++ ) {
-      printf("   Available varDB labels(%i of %i): \"%-15s\" matl: %i, patchID: %i, level: %i\n", i, d_numVarDBItems, d_varDB[i].label, d_varDB[i].matlIndx, d_varDB[i].domainID, d_varDB[i].levelIndx);
-    }
-
->>>>>>> 0fa8bc44
+
     __syncthreads();
 
     printThread();
@@ -3801,22 +3729,15 @@
   //__________________________________
   //  CPU code
   printf("  \nERROR: %s( \"%s\", levelIndx: %i, patchID: %i, matl: %i)  unknown variable in DW %s\n", msg, label, levelIndx, patchID, matlIndx, _internalName);
-<<<<<<< HEAD
-  
+
   if ( d_numVarDBItems == 0 ) {
     printf("\tEmpty GPU-DW\n");
-=======
-
-  for ( int i = 0; i < d_numVarDBItems; i++ ) {
-    printf("   Available varDB labels(%i): \"%-15s\" matl: %i, patchID: %i, level: %i\n", d_numVarDBItems, d_varDB[i].label, d_varDB[i].matlIndx, d_varDB[i].domainID, d_varDB[i].levelIndx);
->>>>>>> 0fa8bc44
   }
   else {
     for ( int i = 0; i < d_numVarDBItems; i++ ) {
       printf("   Available varDB labels(%i): \"%-15s\" matl: %i, patchID: %i, level: %i\n", d_numVarDBItems, d_varDB[i].label, d_varDB[i].matlIndx, d_varDB[i].domainID, d_varDB[i].levelIndx);
     }
   }
-  
 #endif
 }
 
