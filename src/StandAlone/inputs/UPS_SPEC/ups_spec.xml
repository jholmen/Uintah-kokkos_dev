--- conflicted
+++ resolved
@@ -423,11 +423,7 @@
                                   
         <subcomponent             spec="MULTIPLE NO_DATA"
                                     attribute1="type OPTIONAL STRING 'arches, burger, ice, impm, mpm, mpmarches, mpmf, mpmice,
-<<<<<<< HEAD
                                                                      poisson1, poisson2, poisson3, poisson4, portabledependencytest, portabledependencytest1, benchmark, rigidmpmice, smpmice, smpm, switcher, wave'" >
-=======
-                                                                     poisson1, poisson2, poisson3, poisson4, benchmark, rigidmpmice, smpmice, smpm, switcher, wave'" >
->>>>>>> 89148391
                                   <!-- The 'type' above is used in CCA/Components/Parent/ComponentFactory.cc -->
           <input_file               spec="REQUIRED STRING" />
           <SwitchCriteria           spec="OPTIONAL NO_DATA"  attribute1="type REQUIRED STRING 'steadyBurn, DDT1, Timestep, simpleBurn'" >
@@ -725,8 +721,10 @@
                               need_applies_to="var VelocityFileInput FromFile"/> 
          
           <!-- Swirl No. -->
+          <!-- swirl_no = 2/3*vel_tangential/vel_axial -->
+          <!-- This definition is from Combustion Aerodynamics J.M. BEER and N.A. 1983 equation 5.14 -->
+          <!-- assumes: constant density, constant tangential and axial components of velocity  -->
           <swirl_no         spec="REQUIRED DOUBLE"  need_applies_to="var Swirl, ScalarSwirl"/>
-
           <!-- swirl_centriod is only required for geometries that don't have "origin" set.  See BoundaryCondition.cc for details.-->
           <swirl_centroid   spec="OPTIONAL VECTOR"  need_applies_to="var Swirl, ScalarSwirl"/>
 
@@ -1196,7 +1194,6 @@
     <maxresidual              spec="REQUIRED DOUBLE" />
   </Poisson>
 
-<<<<<<< HEAD
   <!-- portabledependencytest1        -->
   <portabledependencytest1                    spec="OPTIONAL NO_DATA" >
     <delt                     spec="REQUIRED DOUBLE" />
@@ -1208,11 +1205,6 @@
   <PhaseField spec="OPTIONAL NO_DATA"
         attribute1="type REQUIRED STRING 'pure_metal, heat, benchmark01, benchmark02, benchmark03, benchmark04'">
     <delt                     spec="REQUIRED DOUBLE" />
-=======
-  <PhaseField spec="OPTIONAL NO_DATA"
-        attribute1="type REQUIRED STRING 'pure_metal, heat, benchmark01, benchmark02, benchmark03, benchmark04'">
-    <delt                     spec="REQUIRED DOUBLE" />
->>>>>>> 89148391
     <dim                      spec="OPTIONAL INTEGER '1,3'"/>
     <var                      spec="OPTIONAL STRING 'cc, nc'"/>
     <scheme                   spec="OPTIONAL STRING 'forward_euler, backward_euler, crank_nicolson'" />
