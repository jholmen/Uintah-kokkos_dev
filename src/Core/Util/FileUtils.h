--- conflicted
+++ resolved
@@ -1,108 +1,104 @@
-/*
- * The MIT License
- *
-<<<<<<< HEAD
- * Copyright (c) 1997-2019 The University of Utah
-=======
- * Copyright (c) 1997-2020 The University of Utah
->>>>>>> 89148391
- *
- * Permission is hereby granted, free of charge, to any person obtaining a copy
- * of this software and associated documentation files (the "Software"), to
- * deal in the Software without restriction, including without limitation the
- * rights to use, copy, modify, merge, publish, distribute, sublicense, and/or
- * sell copies of the Software, and to permit persons to whom the Software is
- * furnished to do so, subject to the following conditions:
- *
- * The above copyright notice and this permission notice shall be included in
- * all copies or substantial portions of the Software.
- *
- * THE SOFTWARE IS PROVIDED "AS IS", WITHOUT WARRANTY OF ANY KIND, EXPRESS OR
- * IMPLIED, INCLUDING BUT NOT LIMITED TO THE WARRANTIES OF MERCHANTABILITY,
- * FITNESS FOR A PARTICULAR PURPOSE AND NONINFRINGEMENT. IN NO EVENT SHALL THE
- * AUTHORS OR COPYRIGHT HOLDERS BE LIABLE FOR ANY CLAIM, DAMAGES OR OTHER
- * LIABILITY, WHETHER IN AN ACTION OF CONTRACT, TORT OR OTHERWISE, ARISING
- * FROM, OUT OF OR IN CONNECTION WITH THE SOFTWARE OR THE USE OR OTHER DEALINGS
- * IN THE SOFTWARE.
- */
-
-/* FileUtils.h 
- * 
- * written by 
- *   Chris Moulding
- *   Sept 2000
- *   University of Utah
- */
-
-#ifndef FILEUTILS_H
-#define FILEUTILS_H 1
-
-#include <map>
-#include <string>
-#include <vector>
-
-namespace Uintah {
-
-////////////////////////////////////
-// InsertStringInFile()
-// Inserts "insert" in front of all occurrances of 
-// "match" within the file named "filename"
-
-void InsertStringInFile( char* filename, const char* match, const char* insert );
-
-////////////////////////////////////
-// GetFilenamesEndingWith()
-// returns a std::map of strings that contains
-// all the files with extension "ext" inside
-// the directory named "dir"
-
-
-std::map<int,char*>* GetFilenamesEndingWith(const char* dir,
-                                                     std::string ext);
-
-std::vector<std::string> GetFilenamesStartingWith(const std::string & dir,
-                                                 const std::string & prefix);
-
-std::pair<std::string, std::string> split_filename( const std::string & fname );
-
-std::string findFileInPath( const std::string &filename,
-                                const std::string &path );
-
-bool getInfo( const std::string & filename );  // prints out size, type, timestamp, etc about the file. Returns false if file does not exist.
-bool validFile( const std::string & filename );
-bool validDir( const std::string & filename );
-bool isSymLink( const std::string & filename );
-
-// Creates a temp file (in directoryPath), writes to it, checks the
-// resulting files size, and then deletes it...  Informational
-// messages about the test are returned in the 'error_stream'.  A
-// 'procNumber' of -1 means you are not running MPI... otherwise pass
-// in the processor's rank.
-bool testFilesystem( const std::string & directoryPath,
-                              std::stringstream & error_stream,
-                              int procNumber = -1 );
-
-std::string autocomplete( const std::string & instr );
-std::string canonicalize( const std::string & filename );
-std::string substituteTilde(const std::string &dirstr);
-
-// Replaces '/' with '\' or vice-versa between unix and windows paths
-void convertToWindowsPath( std::string & unixPath );
-void convertToUnixPath( std::string & winPath );
-
-// System copy, move, and delete commands.  The strings are not
-// references since windows has to convert '/' to '\\', and we do that
-// in the same std::string
-int copyFile( const std::string & src, const std::string & dest );
-int moveFile( const std::string & src, const std::string & dest );
-int deleteFile( const std::string & filename);
-int copyDir( const std::string & src, const std::string & dest);
-int deleteDir( const std::string & filename);
-
-// Replaces the existing extension of the filename with the value of ext
-std::string changeExtension( const std::string & filename, const std::string &ext );
-
-} // End namespace Uintah
-
-#endif // FILEUTILS_H
-
+/*
+ * The MIT License
+ *
+ * Copyright (c) 1997-2020 The University of Utah
+ *
+ * Permission is hereby granted, free of charge, to any person obtaining a copy
+ * of this software and associated documentation files (the "Software"), to
+ * deal in the Software without restriction, including without limitation the
+ * rights to use, copy, modify, merge, publish, distribute, sublicense, and/or
+ * sell copies of the Software, and to permit persons to whom the Software is
+ * furnished to do so, subject to the following conditions:
+ *
+ * The above copyright notice and this permission notice shall be included in
+ * all copies or substantial portions of the Software.
+ *
+ * THE SOFTWARE IS PROVIDED "AS IS", WITHOUT WARRANTY OF ANY KIND, EXPRESS OR
+ * IMPLIED, INCLUDING BUT NOT LIMITED TO THE WARRANTIES OF MERCHANTABILITY,
+ * FITNESS FOR A PARTICULAR PURPOSE AND NONINFRINGEMENT. IN NO EVENT SHALL THE
+ * AUTHORS OR COPYRIGHT HOLDERS BE LIABLE FOR ANY CLAIM, DAMAGES OR OTHER
+ * LIABILITY, WHETHER IN AN ACTION OF CONTRACT, TORT OR OTHERWISE, ARISING
+ * FROM, OUT OF OR IN CONNECTION WITH THE SOFTWARE OR THE USE OR OTHER DEALINGS
+ * IN THE SOFTWARE.
+ */
+
+/* FileUtils.h 
+ * 
+ * written by 
+ *   Chris Moulding
+ *   Sept 2000
+ *   University of Utah
+ */
+
+#ifndef FILEUTILS_H
+#define FILEUTILS_H 1
+
+#include <map>
+#include <string>
+#include <vector>
+
+namespace Uintah {
+
+////////////////////////////////////
+// InsertStringInFile()
+// Inserts "insert" in front of all occurrances of 
+// "match" within the file named "filename"
+
+void InsertStringInFile( char* filename, const char* match, const char* insert );
+
+////////////////////////////////////
+// GetFilenamesEndingWith()
+// returns a std::map of strings that contains
+// all the files with extension "ext" inside
+// the directory named "dir"
+
+
+std::map<int,char*>* GetFilenamesEndingWith(const char* dir,
+                                                     std::string ext);
+
+std::vector<std::string> GetFilenamesStartingWith(const std::string & dir,
+                                                 const std::string & prefix);
+
+std::pair<std::string, std::string> split_filename( const std::string & fname );
+
+std::string findFileInPath( const std::string &filename,
+                                const std::string &path );
+
+bool getInfo( const std::string & filename );  // prints out size, type, timestamp, etc about the file. Returns false if file does not exist.
+bool validFile( const std::string & filename );
+bool validDir( const std::string & filename );
+bool isSymLink( const std::string & filename );
+
+// Creates a temp file (in directoryPath), writes to it, checks the
+// resulting files size, and then deletes it...  Informational
+// messages about the test are returned in the 'error_stream'.  A
+// 'procNumber' of -1 means you are not running MPI... otherwise pass
+// in the processor's rank.
+bool testFilesystem( const std::string & directoryPath,
+                              std::stringstream & error_stream,
+                              int procNumber = -1 );
+
+std::string autocomplete( const std::string & instr );
+std::string canonicalize( const std::string & filename );
+std::string substituteTilde(const std::string &dirstr);
+
+// Replaces '/' with '\' or vice-versa between unix and windows paths
+void convertToWindowsPath( std::string & unixPath );
+void convertToUnixPath( std::string & winPath );
+
+// System copy, move, and delete commands.  The strings are not
+// references since windows has to convert '/' to '\\', and we do that
+// in the same std::string
+int copyFile( const std::string & src, const std::string & dest );
+int moveFile( const std::string & src, const std::string & dest );
+int deleteFile( const std::string & filename);
+int copyDir( const std::string & src, const std::string & dest);
+int deleteDir( const std::string & filename);
+
+// Replaces the existing extension of the filename with the value of ext
+std::string changeExtension( const std::string & filename, const std::string &ext );
+
+} // End namespace Uintah
+
+#endif // FILEUTILS_H
+